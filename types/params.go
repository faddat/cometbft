--- conflicted
+++ resolved
@@ -215,12 +215,8 @@
 // | 6 | *                     | <=height               | vote extensions cannot be updated to a past height
 // | 7 | <=0                   | > height (*)           | nil
 // | 8 | (> 0) <=height        | > height (*)           | vote extensions cannot be modified once enabled
-<<<<<<< HEAD
-// | 9 | (> 0) > height        | > height (*)           | nil (enable a new proposal).
-=======
 // | 9 | (> 0) > height        | > height (*)           | nil
 // The table above reflects all cases covered.
->>>>>>> 0b6c8ab1
 func (params ConsensusParams) ValidateUpdate(updated *cmtproto.ConsensusParams, h int64) error {
 	// 1
 	if updated == nil || updated.Abci == nil {
