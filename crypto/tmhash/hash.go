--- conflicted
+++ resolved
@@ -21,9 +21,6 @@
 	return h[:]
 }
 
-<<<<<<< HEAD
-// -------------------------------------------------------------
-=======
 // SumMany takes at least 1 byteslice along with a variadic
 // number of other byteslices and produces the SHA256 sum from
 // hashing them as if they were 1 joined slice.
@@ -37,7 +34,6 @@
 }
 
 //-------------------------------------------------------------
->>>>>>> aefadf54
 
 const (
 	TruncatedSize = 20
