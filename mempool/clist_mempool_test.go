package mempool

import (
	"bytes"
	"context"
	"encoding/binary"
	"errors"
	"fmt"
	mrand "math/rand"
	"os"
	"strconv"
	"sync"
	"testing"
	"time"

	"github.com/cosmos/gogoproto/proto"
	gogotypes "github.com/cosmos/gogoproto/types"
	"github.com/stretchr/testify/assert"
	"github.com/stretchr/testify/mock"
	"github.com/stretchr/testify/require"

	abciclient "github.com/cometbft/cometbft/abci/client"
	abciclimocks "github.com/cometbft/cometbft/abci/client/mocks"
	"github.com/cometbft/cometbft/abci/example/kvstore"
	abciserver "github.com/cometbft/cometbft/abci/server"
	abci "github.com/cometbft/cometbft/abci/types"
	"github.com/cometbft/cometbft/config"
	cmtrand "github.com/cometbft/cometbft/internal/rand"
	"github.com/cometbft/cometbft/internal/test"
	"github.com/cometbft/cometbft/libs/log"
	"github.com/cometbft/cometbft/libs/service"
	"github.com/cometbft/cometbft/proxy"
	"github.com/cometbft/cometbft/types"
)

// A cleanupFunc cleans up any config / test files created for a particular
// test.
type cleanupFunc func()

func newMempoolWithAppMock(client abciclient.Client) (*CListMempool, cleanupFunc) {
	conf := test.ResetTestRoot("mempool_test")

	mp, cu := newMempoolWithAppAndConfigMock(conf, client)
	return mp, cu
}

func newMempoolWithAppAndConfigMock(
	cfg *config.Config,
	client abciclient.Client,
) (*CListMempool, cleanupFunc) {
	appConnMem := client
	appConnMem.SetLogger(log.TestingLogger().With("module", "abci-client", "connection", "mempool"))
	if err := appConnMem.Start(); err != nil {
		panic(err)
	}

	appConnQuery := client
	appConnQuery.SetLogger(log.TestingLogger().With("module", "abci-client", "connection", "query"))
	if err := appConnQuery.Start(); err != nil {
		panic(err)
	}
	appInfoRes, err := appConnQuery.Info(context.TODO(), proxy.InfoRequest)
	if err != nil {
		panic(err)
	}

	lanesInfo, err := BuildLanesInfo(appInfoRes.LanePriorities, types.Lane(appInfoRes.DefaultLanePriority))
	if err != nil {
		panic(err)
	}
	mp := NewCListMempool(cfg.Mempool, appConnMem, lanesInfo, 0)
	mp.SetLogger(log.TestingLogger())

	return mp, func() { os.RemoveAll(cfg.RootDir) }
}

func newMempoolWithApp(cc proxy.ClientCreator) (*CListMempool, cleanupFunc) {
	conf := test.ResetTestRoot("mempool_test")

	mp, cu := newMempoolWithAppAndConfig(cc, conf)
	return mp, cu
}

func newMempoolWithAppAndConfig(cc proxy.ClientCreator, cfg *config.Config) (*CListMempool, cleanupFunc) {
	appConnMem, _ := cc.NewABCIMempoolClient()
	appConnMem.SetLogger(log.TestingLogger().With("module", "abci-client", "connection", "mempool"))
	if err := appConnMem.Start(); err != nil {
		panic(err)
	}

<<<<<<< HEAD
	appConnQuery, _ := cc.NewABCIQueryClient()
	appConnQuery.SetLogger(log.TestingLogger().With("module", "abci-client", "connection", "query"))
	if err := appConnQuery.Start(); err != nil {
		panic(err)
	}
	appInfoRes, err := appConnQuery.Info(context.TODO(), proxy.InfoRequest)
	if err != nil {
		panic(err)
	}
	lanesInfo, err := BuildLanesInfo(appInfoRes.LanePriorities, types.Lane(appInfoRes.DefaultLanePriority))
	if err != nil {
		panic(err)
	}
	mp := NewCListMempool(cfg.Mempool, appConnMem, lanesInfo, 0)
	mp.SetLogger(log.TestingLogger())
=======
	mp := NewCListMempool(cfg.Mempool, appConnMem, 0)
	mp.SetLogger(*mempoolLogger("info"))
>>>>>>> 4952be83

	return mp, func() { os.RemoveAll(cfg.RootDir) }
}

func ensureNoFire(t *testing.T, ch <-chan struct{}) {
	t.Helper()
	timer := time.NewTimer(100 * time.Millisecond)
	select {
	case <-ch:
		t.Fatal("Expected not to fire")
	case <-timer.C:
	}
}

func ensureFire(t *testing.T, ch <-chan struct{}, timeoutMS int) {
	t.Helper()
	timer := time.NewTimer(time.Duration(timeoutMS) * time.Millisecond)
	select {
	case <-ch:
	case <-timer.C:
		t.Fatal("Expected to fire")
	}
}

// Call CheckTx on a given mempool on each transaction in the list.
func callCheckTx(t *testing.T, mp Mempool, txs types.Txs) {
	t.Helper()
	for i, tx := range txs {
		rr, err := mp.CheckTx(tx, "")
		if err != nil {
			// Skip invalid txs.
			// TestMempoolFilters will fail otherwise. It asserts a number of txs
			// returned.
			if IsPreCheckError(err) {
				continue
			}
			t.Fatalf("CheckTx failed: %v while checking #%d tx", err, i)
		}
		rr.Wait()
	}
}

// Generate a list of random transactions.
func NewRandomTxs(numTxs int, txLen int) types.Txs {
	txs := make(types.Txs, numTxs)
	for i := 0; i < numTxs; i++ {
		txBytes := kvstore.NewRandomTx(txLen)
		txs[i] = txBytes
	}
	return txs
}

// Generate a list of random transactions of a given size and call CheckTx on
// each of them.
func addRandomTxs(t *testing.T, mp Mempool, count int) []types.Tx {
	t.Helper()
	txs := NewRandomTxs(count, 20)
	callCheckTx(t, mp, txs)
	return txs
}

func addTxs(tb testing.TB, mp Mempool, first, num int) []types.Tx {
	tb.Helper()
	txs := make([]types.Tx, 0, num)
	for i := first; i < num; i++ {
		tx := kvstore.NewTxFromID(i)
		_, err := mp.CheckTx(tx, "")
		require.NoError(tb, err)
		txs = append(txs, tx)
	}
	return txs
}

func TestReapMaxBytesMaxGas(t *testing.T) {
	app := kvstore.NewInMemoryApplication()
	cc := proxy.NewLocalClientCreator(app)
	mp, cleanup := newMempoolWithApp(cc)
	defer cleanup()

	// Ensure gas calculation behaves as expected
	addRandomTxs(t, mp, 1)
	iter := mp.NewIterator()
	tx0 := <-iter.WaitNextCh()
	require.Equal(t, tx0.GasWanted(), int64(1), "transactions gas was set incorrectly")
	// ensure each tx is 20 bytes long
	require.Len(t, tx0.Tx(), 20, "Tx is longer than 20 bytes")
	mp.Flush()

	// each table driven test creates numTxsToCreate txs with checkTx, and at the end clears all remaining txs.
	// each tx has 20 bytes
	tests := []struct {
		numTxsToCreate int
		maxBytes       int64
		maxGas         int64
		expectedNumTxs int
	}{
		{20, -1, -1, 20},
		{20, -1, 0, 0},
		{20, -1, 10, 10},
		{20, -1, 30, 20},
		{20, 0, -1, 0},
		{20, 0, 10, 0},
		{20, 10, 10, 0},
		{20, 24, 10, 1},
		{20, 240, 5, 5},
		{20, 240, -1, 10},
		{20, 240, 10, 10},
		{20, 240, 15, 10},
		{20, 20000, -1, 20},
		{20, 20000, 5, 5},
		{20, 20000, 30, 20},
	}
	for tcIndex, tt := range tests {
		addRandomTxs(t, mp, tt.numTxsToCreate)
		got := mp.ReapMaxBytesMaxGas(tt.maxBytes, tt.maxGas)
		require.Len(t, got, tt.expectedNumTxs, "Got %d txs, expected %d, tc #%d",
			len(got), tt.expectedNumTxs, tcIndex)
		mp.Flush()
	}
}

func TestMempoolFilters(t *testing.T) {
	app := kvstore.NewInMemoryApplication()
	cc := proxy.NewLocalClientCreator(app)
	mp, cleanup := newMempoolWithApp(cc)
	defer cleanup()
	emptyTxArr := []types.Tx{[]byte{}}

	nopPreFilter := func(_ types.Tx) error { return nil }
	nopPostFilter := func(_ types.Tx, _ *abci.CheckTxResponse) error { return nil }

	// each table driven test creates numTxsToCreate txs with checkTx, and at the end clears all remaining txs.
	// each tx has 20 bytes
	tests := []struct {
		numTxsToCreate int
		preFilter      PreCheckFunc
		postFilter     PostCheckFunc
		expectedNumTxs int
	}{
		{10, nopPreFilter, nopPostFilter, 10},
		{10, PreCheckMaxBytes(10), nopPostFilter, 0},
		{10, PreCheckMaxBytes(22), nopPostFilter, 10},
		{10, nopPreFilter, PostCheckMaxGas(-1), 10},
		{10, nopPreFilter, PostCheckMaxGas(0), 0},
		{10, nopPreFilter, PostCheckMaxGas(1), 10},
		{10, nopPreFilter, PostCheckMaxGas(3000), 10},
		{10, PreCheckMaxBytes(10), PostCheckMaxGas(20), 0},
		{10, PreCheckMaxBytes(30), PostCheckMaxGas(20), 10},
		{10, PreCheckMaxBytes(22), PostCheckMaxGas(1), 10},
		{10, PreCheckMaxBytes(22), PostCheckMaxGas(0), 0},
	}
	for tcIndex, tt := range tests {
		err := mp.Update(1, emptyTxArr, abciResponses(len(emptyTxArr), abci.CodeTypeOK), tt.preFilter, tt.postFilter)
		require.NoError(t, err)
		addRandomTxs(t, mp, tt.numTxsToCreate)
		require.Equal(t, tt.expectedNumTxs, mp.Size(), "mempool had the incorrect size, on test case %d", tcIndex)
		mp.Flush()
	}
}

func TestMempoolUpdate(t *testing.T) {
	app := kvstore.NewInMemoryApplication()
	cc := proxy.NewLocalClientCreator(app)
	mp, cleanup := newMempoolWithApp(cc)
	defer cleanup()

	// 1. Adds valid txs to the cache
	{
		tx1 := kvstore.NewTxFromID(1)
		err := mp.Update(1, []types.Tx{tx1}, abciResponses(1, abci.CodeTypeOK), nil, nil)
		require.NoError(t, err)
		_, err = mp.CheckTx(tx1, "")
		if assert.Error(t, err) { //nolint:testifylint // require.Error doesn't work with the conditional here
			assert.Equal(t, ErrTxInCache, err)
		}
	}

	// 2. Removes valid txs from the mempool
	{
		tx2 := kvstore.NewTxFromID(2)
		_, err := mp.CheckTx(tx2, "")
		require.NoError(t, err)
		err = mp.Update(1, []types.Tx{tx2}, abciResponses(1, abci.CodeTypeOK), nil, nil)
		require.NoError(t, err)
		assert.Zero(t, mp.Size())
	}

	// 3. Removes invalid transactions from the cache and the mempool (if present)
	{
		tx3 := kvstore.NewTxFromID(3)
		_, err := mp.CheckTx(tx3, "")
		require.NoError(t, err)
		err = mp.Update(1, []types.Tx{tx3}, abciResponses(1, 1), nil, nil)
		require.NoError(t, err)
		assert.Zero(t, mp.Size())

		_, err = mp.CheckTx(tx3, "")
		require.NoError(t, err)
	}
}

func TestMempoolBuildLanesInfo(t *testing.T) {
	_, err := BuildLanesInfo([]uint32{}, types.Lane(0))
	require.NoError(t, err)

	_, err = BuildLanesInfo([]uint32{}, types.Lane(1))
	require.ErrorAs(t, err, &ErrEmptyLanesDefaultLaneSet{})

	_, err = BuildLanesInfo([]uint32{1}, types.Lane(0))
	require.ErrorAs(t, err, &ErrBadDefaultLaneNonEmptyLaneList{})

	_, err = BuildLanesInfo([]uint32{1, 3, 4}, types.Lane(5))
	require.ErrorAs(t, err, &ErrDefaultLaneNotInList{})

	_, err = BuildLanesInfo([]uint32{1, 3, 4, 4}, types.Lane(4))
	require.ErrorAs(t, err, &ErrRepeatedLanes{})
}

// Test dropping CheckTx requests when rechecking transactions. It mocks an asynchronous connection
// to the app.
func TestMempoolUpdateDoesNotPanicWhenApplicationMissedTx(t *testing.T) {
	mockClient := new(abciclimocks.Client)
	mockClient.On("Start").Return(nil)
	mockClient.On("SetLogger", mock.Anything)
	mockClient.On("Error").Return(nil).Times(4)
	mockClient.On("Info", mock.Anything, mock.Anything).Return(&abci.InfoResponse{}, nil)

	mp, cleanup := newMempoolWithAppMock(mockClient)
	defer cleanup()

	// Disable rechecking to simulate it manually later.
	mp.config.Recheck = false

	// Add 4 transactions to the mempool by calling the mempool's `CheckTx` on each of them.
	txs := []types.Tx{[]byte{0x01}, []byte{0x02}, []byte{0x03}, []byte{0x04}}
	for _, tx := range txs {
		reqRes := newReqRes(tx, abci.CodeTypeOK, abci.CHECK_TX_TYPE_CHECK)
		mockClient.On("CheckTxAsync", mock.Anything, mock.Anything).Return(reqRes, nil).Once()
		_, err := mp.CheckTx(tx, "")
		require.NoError(t, err)

		// ensure that the callback that the mempool sets on the ReqRes is run.
		reqRes.InvokeCallback()
	}
	require.Len(t, txs, mp.Size())
	require.True(t, mp.recheck.done())

	// Calling update to remove the first transaction from the mempool.
	// This call also triggers the mempool to recheck its remaining transactions.
	err := mp.Update(0, []types.Tx{txs[0]}, abciResponses(1, abci.CodeTypeOK), nil, nil)
	require.NoError(t, err)

	// The mempool now should have sent its requests off to the client to be rechecked
	// and should be waiting for the corresponding callbacks to be called.
	// We now call the mempool-supplied callback on the first and third transaction.
	// This simulates the client dropping the second request.
	// Previous versions of this code panicked when the ABCI application missed
	// a recheck-tx request.
	reqRes := newReqRes(txs[1], abci.CodeTypeOK, abci.CHECK_TX_TYPE_RECHECK)
	reqRes.SetCallback(mp.handleRecheckTxResponse(txs[1]))

	reqRes = newReqRes(txs[3], abci.CodeTypeOK, abci.CHECK_TX_TYPE_RECHECK)
	reqRes.SetCallback(mp.handleRecheckTxResponse(txs[3]))

	mockClient.AssertExpectations(t)
}

func TestMempool_KeepInvalidTxsInCache(t *testing.T) {
	app := kvstore.NewInMemoryApplication()
	cc := proxy.NewLocalClientCreator(app)
	wcfg := config.DefaultConfig()
	wcfg.Mempool.KeepInvalidTxsInCache = true
	mp, cleanup := newMempoolWithAppAndConfig(cc, wcfg)
	defer cleanup()

	// 1. An invalid transaction must remain in the cache after Update
	{
		a := make([]byte, 8)
		binary.BigEndian.PutUint64(a, 0)

		b := make([]byte, 8)
		binary.BigEndian.PutUint64(b, 1)

		_, err := mp.CheckTx(b, "")
		require.NoError(t, err)

		// simulate new block
		_, err = app.FinalizeBlock(context.Background(), &abci.FinalizeBlockRequest{
			Txs: [][]byte{a, b},
		})
		require.NoError(t, err)
		err = mp.Update(1, []types.Tx{a, b},
			[]*abci.ExecTxResult{{Code: abci.CodeTypeOK}, {Code: 2}}, nil, nil)
		require.NoError(t, err)

		// a must be added to the cache
		_, err = mp.CheckTx(a, "")
		if assert.Error(t, err) { //nolint:testifylint // require.Error doesn't work with the conditional here
			assert.Equal(t, ErrTxInCache, err)
		}

		// b must remain in the cache
		_, err = mp.CheckTx(b, "")
		if assert.Error(t, err) { //nolint:testifylint // require.Error doesn't work with the conditional here
			assert.Equal(t, ErrTxInCache, err)
		}
	}

	// 2. An invalid transaction must remain in the cache
	{
		a := make([]byte, 8)
		binary.BigEndian.PutUint64(a, 0)

		// remove a from the cache to test (2)
		mp.cache.Remove(a)

		_, err := mp.CheckTx(a, "")
		require.NoError(t, err)
	}
}

func TestTxsAvailable(t *testing.T) {
	app := kvstore.NewInMemoryApplication()
	cc := proxy.NewLocalClientCreator(app)
	mp, cleanup := newMempoolWithApp(cc)
	defer cleanup()
	mp.EnableTxsAvailable()

	timeoutMS := 100

	// with no txs, it shouldn't fire
	ensureNoFire(t, mp.TxsAvailable())

	// send a bunch of txs, it should only fire once
	txs := addRandomTxs(t, mp, 100)
	ensureFire(t, mp.TxsAvailable(), timeoutMS)
	ensureNoFire(t, mp.TxsAvailable())

	// call update with half the txs.
	// it should fire once now for the new height
	// since there are still txs left
	committedTxs, remainingTxs := txs[:50], txs[50:]
	if err := mp.Update(1, committedTxs, abciResponses(len(committedTxs), abci.CodeTypeOK), nil, nil); err != nil {
		t.Error(err)
	}
	ensureFire(t, mp.TxsAvailable(), timeoutMS)
	ensureNoFire(t, mp.TxsAvailable())

	// send a bunch more txs. we already fired for this height so it shouldn't fire again
	moreTxs := addRandomTxs(t, mp, 50)
	ensureNoFire(t, mp.TxsAvailable())

	// now call update with all the txs. it should not fire as there are no txs left
	committedTxs = append(remainingTxs, moreTxs...)
	if err := mp.Update(2, committedTxs, abciResponses(len(committedTxs), abci.CodeTypeOK), nil, nil); err != nil {
		t.Error(err)
	}
	ensureNoFire(t, mp.TxsAvailable())

	// send a bunch more txs, it should only fire once
	addRandomTxs(t, mp, 100)
	ensureFire(t, mp.TxsAvailable(), timeoutMS)
	ensureNoFire(t, mp.TxsAvailable())
}

func TestSerialReap(t *testing.T) {
	app := kvstore.NewInMemoryApplication()
	cc := proxy.NewLocalClientCreator(app)

	mp, cleanup := newMempoolWithApp(cc)
	defer cleanup()

	appConnCon, _ := cc.NewABCIConsensusClient()
	appConnCon.SetLogger(log.TestingLogger().With("module", "abci-client", "connection", "consensus"))
	err := appConnCon.Start()
	require.NoError(t, err)

	cacheMap := make(map[string]struct{})
	deliverTxsRange := func(start, end int) {
		// Deliver some txs.
		for i := start; i < end; i++ {
			txBytes := kvstore.NewTx(strconv.Itoa(i), "true")
			_, err := mp.CheckTx(txBytes, "")
			_, cached := cacheMap[string(txBytes)]
			if cached {
				require.Error(t, err, "expected error for cached tx")
			} else {
				require.NoError(t, err, "expected no err for uncached tx")
			}
			cacheMap[string(txBytes)] = struct{}{}

			// Duplicates are cached and should return error
			_, err = mp.CheckTx(txBytes, "")
			require.Error(t, err, "Expected error after CheckTx on duplicated tx")
		}
	}

	reapCheck := func(exp int) {
		txs := mp.ReapMaxBytesMaxGas(-1, -1)
		require.Len(t, txs, exp)
	}

	updateRange := func(start, end int) {
		txs := make(types.Txs, end-start)
		for i := start; i < end; i++ {
			txs[i-start] = kvstore.NewTx(strconv.Itoa(i), "true")
		}
		if err := mp.Update(0, txs, abciResponses(len(txs), abci.CodeTypeOK), nil, nil); err != nil {
			t.Error(err)
		}
	}

	commitRange := func(start, end int) {
		// Deliver some txs in a block
		txs := make([][]byte, end-start)
		for i := start; i < end; i++ {
			txs[i-start] = kvstore.NewTx(strconv.Itoa(i), "true")
		}

		res, err := appConnCon.FinalizeBlock(context.Background(), &abci.FinalizeBlockRequest{Txs: txs})
		if err != nil {
			t.Errorf("client error committing tx: %v", err)
		}
		for _, txResult := range res.TxResults {
			if txResult.IsErr() {
				t.Errorf("error committing tx. Code:%v result:%X log:%v",
					txResult.Code, txResult.Data, txResult.Log)
			}
		}
		if len(res.AppHash) != 8 {
			t.Errorf("error committing. Hash:%X", res.AppHash)
		}

		_, err = appConnCon.Commit(context.Background(), &abci.CommitRequest{})
		if err != nil {
			t.Errorf("client error committing: %v", err)
		}
	}

	// ----------------------------------------

	// Deliver some txs.
	deliverTxsRange(0, 100)

	// Reap the txs.
	reapCheck(100)

	// Reap again.  We should get the same amount
	reapCheck(100)

	// Deliver 0 to 999, we should reap 900 new txs
	// because 100 were already counted.
	deliverTxsRange(0, 1000)

	// Reap the txs.
	reapCheck(1000)

	// Reap again.  We should get the same amount
	reapCheck(1000)

	// Commit from the consensus AppConn
	commitRange(0, 500)
	updateRange(0, 500)

	// We should have 500 left.
	reapCheck(500)

	// Deliver 100 invalid txs and 100 valid txs
	deliverTxsRange(900, 1100)

	// We should have 600 now.
	reapCheck(600)
}

func TestMempool_CheckTxChecksTxSize(t *testing.T) {
	app := kvstore.NewInMemoryApplication()
	cc := proxy.NewLocalClientCreator(app)

	mempl, cleanup := newMempoolWithApp(cc)
	defer cleanup()

	maxTxSize := mempl.config.MaxTxBytes

	testCases := []struct {
		len int
		err bool
	}{
		// check small txs. no error
		0: {10, false},
		1: {1000, false},
		2: {1000000, false},

		// check around maxTxSize
		3: {maxTxSize - 1, false},
		4: {maxTxSize, false},
		5: {maxTxSize + 1, true},
	}

	for i, testCase := range testCases {
		caseString := fmt.Sprintf("case %d, len %d", i, testCase.len)

		tx := cmtrand.Bytes(testCase.len)

		_, err := mempl.CheckTx(tx, "")
		bv := gogotypes.BytesValue{Value: tx}
		bz, err2 := bv.Marshal()
		require.NoError(t, err2)
		require.Len(t, bz, proto.Size(&bv), caseString)

		if !testCase.err {
			require.NoError(t, err, caseString)
		} else {
			require.Equal(t, ErrTxTooLarge{
				Max:    maxTxSize,
				Actual: testCase.len,
			}, err, caseString)
		}
	}
}

func TestMempoolTxsBytes(t *testing.T) {
	app := kvstore.NewInMemoryApplication()
	cc := proxy.NewLocalClientCreator(app)

	cfg := test.ResetTestRoot("mempool_test")

	cfg.Mempool.MaxTxsBytes = 100
	mp, cleanup := newMempoolWithAppAndConfig(cc, cfg)
	defer cleanup()

	// 1. zero by default
	assert.EqualValues(t, 0, mp.SizeBytes())

	// 2. len(tx) after CheckTx
	tx1 := kvstore.NewRandomTx(10)
	_, err := mp.CheckTx(tx1, "")
	require.NoError(t, err)
	assert.EqualValues(t, 10, mp.SizeBytes())

	// 3. zero again after tx is removed by Update
	err = mp.Update(1, []types.Tx{tx1}, abciResponses(1, abci.CodeTypeOK), nil, nil)
	require.NoError(t, err)
	assert.EqualValues(t, 0, mp.SizeBytes())

	// 4. zero after Flush
	tx2 := kvstore.NewRandomTx(20)
	_, err = mp.CheckTx(tx2, "")
	require.NoError(t, err)
	assert.EqualValues(t, 20, mp.SizeBytes())

	mp.Flush()
	assert.EqualValues(t, 0, mp.SizeBytes())

	// 5. ErrMempoolIsFull is returned when/if MaxTxsBytes limit is reached.
	tx3 := kvstore.NewRandomTx(100)
	_, err = mp.CheckTx(tx3, "")
	require.NoError(t, err)

	tx4 := kvstore.NewRandomTx(10)
	_, err = mp.CheckTx(tx4, "")
	if assert.Error(t, err) { //nolint:testifylint // require.Error doesn't work with the conditional here
		assert.IsType(t, ErrMempoolIsFull{}, err)
	}

	// 6. zero after tx is rechecked and removed due to not being valid anymore
	app2 := kvstore.NewInMemoryApplication()
	cc = proxy.NewLocalClientCreator(app2)

	mp, cleanup = newMempoolWithApp(cc)
	defer cleanup()

	txBytes := kvstore.NewRandomTx(10)

	_, err = mp.CheckTx(txBytes, "")
	require.NoError(t, err)
	assert.EqualValues(t, 10, mp.SizeBytes())

	appConnCon, _ := cc.NewABCIConsensusClient()
	appConnCon.SetLogger(log.TestingLogger().With("module", "abci-client", "connection", "consensus"))
	err = appConnCon.Start()
	require.NoError(t, err)
	t.Cleanup(func() {
		if err := appConnCon.Stop(); err != nil {
			t.Error(err)
		}
	})

	res, err := appConnCon.FinalizeBlock(context.Background(), &abci.FinalizeBlockRequest{Txs: [][]byte{txBytes}})
	require.NoError(t, err)
	require.EqualValues(t, 0, res.TxResults[0].Code)
	require.NotEmpty(t, res.AppHash)

	_, err = appConnCon.Commit(context.Background(), &abci.CommitRequest{})
	require.NoError(t, err)

	// Pretend like we committed nothing so txBytes gets rechecked and removed.
	err = mp.Update(1, []types.Tx{}, abciResponses(0, abci.CodeTypeOK), nil, nil)
	require.NoError(t, err)
	assert.EqualValues(t, 10, mp.SizeBytes())

	// 7. Test RemoveTxByKey function
	_, err = mp.CheckTx(tx1, "")
	require.NoError(t, err)
	assert.EqualValues(t, 20, mp.SizeBytes())
	require.Error(t, mp.RemoveTxByKey(types.Tx([]byte{0x07}).Key()))
	assert.EqualValues(t, 20, mp.SizeBytes())
	require.NoError(t, mp.RemoveTxByKey(types.Tx(tx1).Key()))
	assert.EqualValues(t, 10, mp.SizeBytes())
}

func TestMempoolNoCacheOverflow(t *testing.T) {
	mp, cleanup := newMempoolWithAsyncConnection(t)
	defer cleanup()

	// add tx0
	tx0 := kvstore.NewTxFromID(0)
	_, err := mp.CheckTx(tx0, "")
	require.NoError(t, err)
	err = mp.FlushAppConn()
	require.NoError(t, err)

	// saturate the cache to remove tx0
	for i := 1; i <= mp.config.CacheSize; i++ {
		_, err = mp.CheckTx(kvstore.NewTxFromID(i), "")
		require.NoError(t, err)
	}
	err = mp.FlushAppConn()
	require.NoError(t, err)
	assert.False(t, mp.cache.Has(kvstore.NewTxFromID(0)))

	// add again tx0
	_, err = mp.CheckTx(tx0, "")
	require.NoError(t, err)
	err = mp.FlushAppConn()
	require.NoError(t, err)

	// tx0 should appear only once in mp.txs
	found := 0
	for e := mp.txs.Front(); e != nil; e = e.Next() {
		if types.Tx.Key(e.Value.(*mempoolTx).tx) == types.Tx.Key(tx0) {
			found++
		}
	}
	assert.Equal(t, 1, found)
}

// This will non-deterministically catch some concurrency failures like
// https://github.com/tendermint/tendermint/issues/3509
// TODO: all of the tests should probably also run using the remote proxy app
// since otherwise we're not actually testing the concurrency of the mempool here!
func TestMempoolRemoteAppConcurrency(t *testing.T) {
	mp, cleanup := newMempoolWithAsyncConnection(t)
	defer cleanup()

	// generate small number of txs
	nTxs := 10
	txLen := 200
	txs := NewRandomTxs(nTxs, txLen)

	// simulate a group of peers sending them over and over
	n := mp.config.Size
	for i := 0; i < n; i++ {
		txNum := mrand.Intn(nTxs)
		tx := txs[txNum]

		// this will err with ErrTxInCache many times ...
		mp.CheckTx(tx, "") //nolint: errcheck // will error
	}

	require.NoError(t, mp.FlushAppConn())
}

func TestMempoolConcurrentUpdateAndReceiveCheckTxResponse(t *testing.T) {
	app := kvstore.NewInMemoryApplication()
	cc := proxy.NewLocalClientCreator(app)

	cfg := test.ResetTestRoot("mempool_test")
	mp, cleanup := newMempoolWithAppAndConfig(cc, cfg)
	defer cleanup()

	for h := 1; h <= 100; h++ {
		// Two concurrent threads for each height. One updates the mempool with one valid tx,
		// writing the pool's height; the other, receives a CheckTx response, reading the height.
		var wg sync.WaitGroup
		wg.Add(2)

		go func(h int) {
			defer wg.Done()

			doUpdate(t, mp, int64(h), []types.Tx{tx})
			require.Equal(t, int64(h), mp.height.Load(), "height mismatch")
		}(h)

		go func(h int) {
			defer wg.Done()

			tx := kvstore.NewTxFromID(h)
			_, err := mp.CheckTx(tx, "")
			require.NoError(t, err)
			require.Equal(t, h, mp.Size(), "pool size mismatch")
		}(h)

		wg.Wait()
	}
}

func TestMempoolNotifyTxsAvailable(t *testing.T) {
	app := kvstore.NewInMemoryApplication()
	cc := proxy.NewLocalClientCreator(app)

	cfg := test.ResetTestRoot("mempool_test")
	mp, cleanup := newMempoolWithAppAndConfig(cc, cfg)
	defer cleanup()

	mp.EnableTxsAvailable()
	assert.NotNil(t, mp.txsAvailable)
	require.False(t, mp.notifiedTxsAvailable.Load())

	// Adding a new valid tx to the pool will notify a tx is available
	tx := kvstore.NewTxFromID(1)
	res := abci.ToCheckTxResponse(&abci.CheckTxResponse{Code: abci.CodeTypeOK})
	mp.handleCheckTxResponse(tx, "")(res)
	require.Equal(t, 1, mp.Size(), "pool size mismatch")
	require.True(t, mp.notifiedTxsAvailable.Load())
	require.Len(t, mp.TxsAvailable(), 1)
	<-mp.TxsAvailable()

	// Receiving CheckTx response for a tx already in the pool should not notify of available txs
	res = abci.ToCheckTxResponse(&abci.CheckTxResponse{Code: abci.CodeTypeOK})
	mp.handleCheckTxResponse(tx, "")(res)
	require.Equal(t, 1, mp.Size())
	require.True(t, mp.notifiedTxsAvailable.Load())
	require.Empty(t, mp.TxsAvailable())

	// Updating the pool will remove the tx and set the variable to false
	err := mp.Update(1, []types.Tx{tx}, abciResponses(1, abci.CodeTypeOK), nil, nil)
	require.NoError(t, err)
	require.Zero(t, mp.Size())
	require.False(t, mp.notifiedTxsAvailable.Load())
}

// Test that adding a transaction panics when the CheckTx request fails.
func TestMempoolSyncCheckTxReturnError(t *testing.T) {
	mockClient := new(abciclimocks.Client)
	mockClient.On("Start").Return(nil)
	mockClient.On("SetLogger", mock.Anything)
	mockClient.On("Info", mock.Anything, mock.Anything).Return(&abci.InfoResponse{}, nil)

	mp, cleanup := newMempoolWithAppMock(mockClient)
	defer cleanup()

	// The app will return an error on a CheckTx request.
	tx := []byte{0x01}
	mockClient.On("CheckTxAsync", mock.Anything, mock.Anything).Return(nil, errors.New("")).Once()

	// Adding the transaction should panic when the call to the app returns an error.
	defer func() {
		if r := recover(); r == nil {
			t.Errorf("CheckTx did not panic")
		}
	}()
	_, err := mp.CheckTx(tx, "")
	require.NoError(t, err)
}

// Test that rechecking panics when a CheckTx request fails, when using a sync ABCI client.
func TestMempoolSyncRecheckTxReturnError(t *testing.T) {
	mockClient := new(abciclimocks.Client)
	mockClient.On("Start").Return(nil)
	mockClient.On("SetLogger", mock.Anything)
	mockClient.On("Error").Return(nil)
	mockClient.On("Info", mock.Anything, mock.Anything).Return(&abci.InfoResponse{}, nil)

	mp, cleanup := newMempoolWithAppMock(mockClient)
	defer cleanup()

	// First we add two transactions to the mempool.
	txs := []types.Tx{[]byte{0x01}, []byte{0x02}}
	for _, tx := range txs {
		reqRes := newReqRes(tx, abci.CodeTypeOK, abci.CHECK_TX_TYPE_CHECK)
		mockClient.On("CheckTxAsync", mock.Anything, mock.Anything).Return(reqRes, nil).Once()
		_, err := mp.CheckTx(tx, "")
		require.NoError(t, err)

		// ensure that the callback that the mempool sets on the ReqRes is run.
		reqRes.InvokeCallback()
	}
	require.Len(t, txs, mp.Size())

	// The first tx is valid when rechecking and the client will call the callback right after the
	// response from the app and before returning.
	reqRes := newReqRes(txs[0], abci.CodeTypeOK, abci.CHECK_TX_TYPE_RECHECK)
	mockClient.On("CheckTxAsync", mock.Anything, mock.Anything).Return(reqRes, nil).Once()

	// On the second CheckTx request, the app returns an error.
	mockClient.On("CheckTxAsync", mock.Anything, mock.Anything).Return(nil, errors.New("")).Once()

	// Rechecking should panic when the call to the app returns an error.
	defer func() {
		if r := recover(); r == nil {
			t.Errorf("recheckTxs did not panic")
		}
	}()
	mp.recheckTxs()
}

// Test that rechecking finishes correctly when a CheckTx response never arrives, when using an
// async ABCI client.
func TestMempoolAsyncRecheckTxReturnError(t *testing.T) {
	mockClient := new(abciclimocks.Client)
	mockClient.On("Start").Return(nil)
	mockClient.On("SetLogger", mock.Anything)
	mockClient.On("Error").Return(nil).Times(4)
	mockClient.On("Info", mock.Anything, mock.Anything).Return(&abci.InfoResponse{}, nil)

	mp, cleanup := newMempoolWithAppMock(mockClient)
	defer cleanup()

	mp.config.RecheckTimeout = 100 * time.Millisecond

	// Add 4 txs to the mempool.
	txs := []types.Tx{[]byte{0x01}, []byte{0x02}, []byte{0x03}, []byte{0x04}}
	for _, tx := range txs {
		reqRes := newReqRes(tx, abci.CodeTypeOK, abci.CHECK_TX_TYPE_CHECK)
		mockClient.On("CheckTxAsync", mock.Anything, mock.Anything).Return(reqRes, nil).Once()
		_, err := mp.CheckTx(tx, "")
		require.NoError(t, err)

		// ensure that the callback that the mempool sets on the ReqRes is run.
		reqRes.InvokeCallback()
	}
	require.Len(t, txs, mp.Size())

	// Check that recheck has not started.
	require.True(t, mp.recheck.done())
	require.Nil(t, mp.recheck.cursor)
	require.Nil(t, mp.recheck.end)
	require.False(t, mp.recheck.isRechecking.Load())
	mockClient.AssertExpectations(t)

	// For rechecking, there will be one call to CheckTxAsync per tx.
	// The app will reply to the second and fourth requests later than the allowed recheck duration.
	rr1 := newReqRes(txs[0], abci.CodeTypeOK, abci.CHECK_TX_TYPE_RECHECK)
	mockClient.On("CheckTxAsync", mock.Anything, mock.Anything).Return(rr1, nil).Once()
	rr2 := newReqRes(txs[1], abci.CodeTypeOK, abci.CHECK_TX_TYPE_RECHECK)
	mockClient.On("CheckTxAsync", mock.Anything, mock.Anything).Return(rr2, nil).Once().After(mp.config.RecheckTimeout * 10)
	rr3 := newReqRes(txs[2], 1, abci.CHECK_TX_TYPE_RECHECK) // invalid tx
	mockClient.On("CheckTxAsync", mock.Anything, mock.Anything).Return(rr3, nil).Once()
	rr4 := newReqRes(txs[3], abci.CodeTypeOK, abci.CHECK_TX_TYPE_RECHECK)
	mockClient.On("CheckTxAsync", mock.Anything, mock.Anything).Return(rr4, nil).Once().After(mp.config.RecheckTimeout * 10)

	// On the async client, the callbacks are invoked when flushing the connection. The app replies
	// to the request for the first tx (valid) and for the third tx (invalid), so the callback is
	// invoked twice. The app does not reply to the requests for the second and fourth txs, so the
	// callback is not invoked on these two cases.
	mockClient.On("Flush", mock.Anything).Run(func(_ mock.Arguments) {
		rr1.InvokeCallback()
		rr3.InvokeCallback()
	}).Return(nil)

	// mp.recheck.done() should be true only before and after calling recheckTxs.
	mp.recheckTxs()
	require.True(t, mp.recheck.done())
	require.False(t, mp.recheck.isRechecking.Load())
	require.Nil(t, mp.recheck.cursor)
	require.NotNil(t, mp.recheck.end)
	require.Equal(t, mp.recheck.end, mp.txs.Back())
	require.Equal(t, len(txs)-1, mp.Size()) // one invalid tx was removed
	require.Equal(t, int32(2), mp.recheck.numPendingTxs.Load())

	mockClient.AssertExpectations(t)
}

// This test used to cause a data race when rechecking (see https://github.com/cometbft/cometbft/issues/1827).
func TestMempoolRecheckRace(t *testing.T) {
	mp, cleanup := newMempoolWithAsyncConnection(t)
	defer cleanup()

	// Add a bunch of transactions to the mempool.
	var err error
	txs := newUniqueTxs(10)
	for _, tx := range txs {
		_, err = mp.CheckTx(tx, "")
		require.NoError(t, err)
	}

	// Update one transaction to force rechecking the rest.
	doUpdate(t, mp, 1, txs[:1])

	// Recheck has finished
	require.True(t, mp.recheck.done())
	require.Nil(t, mp.recheck.cursor)

	// Add again the same transaction that was updated. Recheck has finished so adding this tx
	// should not result in a data race on the variable recheck.cursor.
	_, err = mp.CheckTx(txs[:1][0], "")
	require.Equal(t, err, ErrTxInCache)
	require.Zero(t, mp.recheck.numPendingTxs.Load())
}

// Test adding transactions while a concurrent routine reaps txs and updates the mempool, simulating
// the consensus module, when using an async ABCI client.
func TestMempoolConcurrentCheckTxAndUpdate(t *testing.T) {
	mp, cleanup := newMempoolWithAsyncConnection(t)
	defer cleanup()

	maxHeight := 100
	var wg sync.WaitGroup
	wg.Add(1)

	// A process that continuously reaps and update the mempool, simulating creation and committing
	// of blocks by the consensus module.
	go func() {
		defer wg.Done()

		time.Sleep(50 * time.Millisecond) // wait a bit to have some txs in mempool before starting updating
		for h := 1; h <= maxHeight; h++ {
			if mp.Size() == 0 {
				break
			}
			txs := mp.ReapMaxBytesMaxGas(100, -1)
			doUpdate(t, mp, int64(h), txs)
		}
	}()

	// Concurrently, add transactions (one per height).
	for h := 1; h <= maxHeight; h++ {
		_, err := mp.CheckTx(kvstore.NewTxFromID(h), "")
		require.NoError(t, err)
	}

	wg.Wait()

	// All added transactions should have been removed from the mempool.
	require.Zero(t, mp.Size())
}

func TestMempoolIterator(t *testing.T) {
	app := kvstore.NewInMemoryApplication()
	cc := proxy.NewLocalClientCreator(app)

	cfg := test.ResetTestRoot("mempool_test")
	mp, cleanup := newMempoolWithAppAndConfig(cc, cfg)
	defer cleanup()

	var wg sync.WaitGroup
	wg.Add(1)

	n := numTxs

	// Spawn a goroutine that iterates on the list until counting n entries.
	counter := 0
	go func() {
		defer wg.Done()

		iter := mp.NewIterator()
		for counter < n {
			entry := <-iter.WaitNextCh()
			require.True(t, bytes.Equal(kvstore.NewTxFromID(counter), entry.Tx()))
			counter++
		}
	}()

	// Add n transactions with sequential ids.
	for i := 0; i < n; i++ {
		tx := kvstore.NewTxFromID(i)
		rr, err := mp.CheckTx(tx, "")
		require.NoError(t, err)
		rr.Wait()
	}

	wg.Wait()
	require.Equal(t, n, counter)
}

func newMempoolWithAsyncConnection(tb testing.TB) (*CListMempool, cleanupFunc) {
	tb.Helper()
	sockPath := fmt.Sprintf("unix:///tmp/echo_%v.sock", cmtrand.Str(6))
	app := kvstore.NewInMemoryApplication()
	server := newRemoteApp(tb, sockPath, app)
	tb.Cleanup(func() {
		if err := server.Stop(); err != nil {
			tb.Error(err)
		}
	})
	cfg := test.ResetTestRoot("mempool_test")
	return newMempoolWithAppAndConfig(proxy.NewRemoteClientCreator(sockPath, "socket", true), cfg)
}

// caller must close server.
func newRemoteApp(tb testing.TB, addr string, app abci.Application) service.Service {
	tb.Helper()
	_, err := abciclient.NewClient(addr, "socket", true)
	require.NoError(tb, err)

	// Start server
	server := abciserver.NewSocketServer(addr, app)
	server.SetLogger(log.TestingLogger().With("module", "abci-server"))
	if err := server.Start(); err != nil {
		tb.Fatalf("Error starting socket server: %v", err.Error())
	}

	return server
}

func newReqRes(tx types.Tx, code uint32, requestType abci.CheckTxType) *abciclient.ReqRes {
	reqRes := abciclient.NewReqRes(abci.ToCheckTxRequest(&abci.CheckTxRequest{Tx: tx, Type: requestType}))
	reqRes.Response = abci.ToCheckTxResponse(&abci.CheckTxResponse{Code: code})
	return reqRes
}

func abciResponses(n int, code uint32) []*abci.ExecTxResult {
	responses := make([]*abci.ExecTxResult, 0, n)
	for i := 0; i < n; i++ {
		responses = append(responses, &abci.ExecTxResult{Code: code})
	}
	return responses
}

func doUpdate(tb testing.TB, mp Mempool, height int64, txs []types.Tx) {
	tb.Helper()
	mp.PreUpdate()
	mp.Lock()
	err := mp.FlushAppConn()
	require.NoError(tb, err)
	err = mp.Update(height, txs, abciResponses(len(txs), abci.CodeTypeOK), nil, nil)
	require.NoError(tb, err)
	mp.Unlock()
}<|MERGE_RESOLUTION|>--- conflicted
+++ resolved
@@ -88,7 +88,6 @@
 		panic(err)
 	}
 
-<<<<<<< HEAD
 	appConnQuery, _ := cc.NewABCIQueryClient()
 	appConnQuery.SetLogger(log.TestingLogger().With("module", "abci-client", "connection", "query"))
 	if err := appConnQuery.Start(); err != nil {
@@ -103,11 +102,7 @@
 		panic(err)
 	}
 	mp := NewCListMempool(cfg.Mempool, appConnMem, lanesInfo, 0)
-	mp.SetLogger(log.TestingLogger())
-=======
-	mp := NewCListMempool(cfg.Mempool, appConnMem, 0)
 	mp.SetLogger(*mempoolLogger("info"))
->>>>>>> 4952be83
 
 	return mp, func() { os.RemoveAll(cfg.RootDir) }
 }
