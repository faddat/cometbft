package p2p

import (
	"net"
	"sync"
	"testing"

	"github.com/stretchr/testify/assert"

	"github.com/cometbft/cometbft/crypto/ed25519"
	"github.com/cometbft/cometbft/internal/service"
)

// mockPeer for testing the PeerSet.
type mockPeer struct {
	service.BaseService
	ip net.IP
	id ID
}

func (mp *mockPeer) FlushStop()            { mp.Stop() } //nolint:errcheck // ignore error
func (*mockPeer) TrySend(Envelope) bool    { return true }
func (*mockPeer) Send(Envelope) bool       { return true }
func (*mockPeer) NodeInfo() NodeInfo       { return DefaultNodeInfo{} }
func (*mockPeer) Status() ConnectionStatus { return ConnectionStatus{} }
func (mp *mockPeer) ID() ID                { return mp.id }
func (*mockPeer) IsOutbound() bool         { return false }
func (*mockPeer) IsPersistent() bool       { return true }
<<<<<<< HEAD
func (*mockPeer) Get(s string) interface{} { return s }
func (*mockPeer) Set(string, interface{})  {}
=======
func (*mockPeer) Get(s string) any         { return s }
func (*mockPeer) Set(string, any)          {}
>>>>>>> 2606eb3b
func (mp *mockPeer) RemoteIP() net.IP      { return mp.ip }
func (*mockPeer) SocketAddr() *NetAddress  { return nil }
func (mp *mockPeer) RemoteAddr() net.Addr  { return &net.TCPAddr{IP: mp.ip, Port: 8800} }
func (*mockPeer) CloseConn() error         { return nil }
func (*mockPeer) SetRemovalFailed()        {}
func (*mockPeer) GetRemovalFailed() bool   { return false }

// Returns a mock peer.
func newMockPeer(ip net.IP) *mockPeer {
	if ip == nil {
		ip = net.IP{127, 0, 0, 1}
	}
	nodeKey := NodeKey{PrivKey: ed25519.GenPrivKey()}
	return &mockPeer{
		ip: ip,
		id: nodeKey.ID(),
	}
}

func TestPeerSetAddRemoveOne(t *testing.T) {
	peerSet := NewPeerSet()

	var peerList []Peer
	for i := 0; i < 5; i++ {
		p := newMockPeer(net.IP{127, 0, 0, byte(i)})
		if err := peerSet.Add(p); err != nil {
			t.Error(err)
		}
		peerList = append(peerList, p)
	}

	n := len(peerList)
	// 1. Test removing from the front
	for i, peerAtFront := range peerList {
		removed := peerSet.Remove(peerAtFront)
		assert.True(t, removed)
		wantSize := n - i - 1
		for j := 0; j < 2; j++ {
			assert.False(t, false, peerSet.Has(peerAtFront.ID()), "#%d Run #%d: failed to remove peer", i, j)
			assert.Equal(t, wantSize, peerSet.Size(), "#%d Run #%d: failed to remove peer and decrement size", i, j)
			// Test the route of removing the now non-existent element
			removed := peerSet.Remove(peerAtFront)
			assert.False(t, removed)
		}
	}

	// 2. Next we are testing removing the peer at the end
	// a) Replenish the peerSet
	for _, peer := range peerList {
		if err := peerSet.Add(peer); err != nil {
			t.Error(err)
		}
	}

	// b) In reverse, remove each element
	for i := n - 1; i >= 0; i-- {
		peerAtEnd := peerList[i]
		removed := peerSet.Remove(peerAtEnd)
		assert.True(t, removed)
		assert.False(t, false, peerSet.Has(peerAtEnd.ID()), "#%d: failed to remove item at end", i)
		assert.Equal(t, i, peerSet.Size(), "#%d: differing sizes after peerSet.Remove(atEndPeer)", i)
	}
}

func TestPeerSetAddRemoveMany(t *testing.T) {
	peerSet := NewPeerSet()

	peers := []Peer{}
	n := 100
	for i := 0; i < n; i++ {
		peer := newMockPeer(net.IP{127, 0, 0, byte(i)})
		if err := peerSet.Add(peer); err != nil {
			t.Errorf("failed to add new peer")
		}
		if peerSet.Size() != i+1 {
			t.Errorf("failed to add new peer and increment size")
		}
		peers = append(peers, peer)
	}

	for i, peer := range peers {
		removed := peerSet.Remove(peer)
		assert.True(t, removed)
		if peerSet.Has(peer.ID()) {
			t.Errorf("failed to remove peer")
		}
		if peerSet.Size() != len(peers)-i-1 {
			t.Errorf("failed to remove peer and decrement size")
		}
	}
}

func TestPeerSetAddDuplicate(t *testing.T) {
	peerSet := NewPeerSet()
	peer := newMockPeer(nil)

	n := 20
	errsChan := make(chan error)
	// Add the same asynchronously to test the
	// concurrent guarantees of our APIs, and
	// our expectation in the end is that only
	// one addition succeeded, but the rest are
	// instances of ErrSwitchDuplicatePeer.
	for i := 0; i < n; i++ {
		go func() {
			errsChan <- peerSet.Add(peer)
		}()
	}

	// Now collect and tally the results
	errsTally := make(map[string]int)
	for i := 0; i < n; i++ {
		err := <-errsChan

		switch err.(type) {
		case ErrSwitchDuplicatePeerID:
			errsTally["duplicateID"]++
		default:
			errsTally["other"]++
		}
	}

	// Our next procedure is to ensure that only one addition
	// succeeded and that the rest are each ErrSwitchDuplicatePeer.
	wantErrCount, gotErrCount := n-1, errsTally["duplicateID"]
	assert.Equal(t, wantErrCount, gotErrCount, "invalid ErrSwitchDuplicatePeer count")

	wantNilErrCount, gotNilErrCount := 1, errsTally["other"]
	assert.Equal(t, wantNilErrCount, gotNilErrCount, "invalid nil errCount")
}

func TestPeerSetGet(t *testing.T) {
	var (
		peerSet = NewPeerSet()
		peer    = newMockPeer(nil)
	)

	assert.Nil(t, peerSet.Get(peer.ID()), "expecting a nil lookup, before .Add")

	if err := peerSet.Add(peer); err != nil {
		t.Fatalf("Failed to add new peer: %v", err)
	}

	var wg sync.WaitGroup
	for i := 0; i < 10; i++ {
		// Add them asynchronously to test the
		// concurrent guarantees of our APIs.
		wg.Add(1)
		go func(i int) {
			defer wg.Done()
			have, want := peerSet.Get(peer.ID()), peer
			assert.Equal(t, want, have, "%d: have %v, want %v", i, want, have)
		}(i)
	}
	wg.Wait()
}<|MERGE_RESOLUTION|>--- conflicted
+++ resolved
@@ -26,13 +26,8 @@
 func (mp *mockPeer) ID() ID                { return mp.id }
 func (*mockPeer) IsOutbound() bool         { return false }
 func (*mockPeer) IsPersistent() bool       { return true }
-<<<<<<< HEAD
-func (*mockPeer) Get(s string) interface{} { return s }
-func (*mockPeer) Set(string, interface{})  {}
-=======
 func (*mockPeer) Get(s string) any         { return s }
 func (*mockPeer) Set(string, any)          {}
->>>>>>> 2606eb3b
 func (mp *mockPeer) RemoteIP() net.IP      { return mp.ip }
 func (*mockPeer) SocketAddr() *NetAddress  { return nil }
 func (mp *mockPeer) RemoteAddr() net.Addr  { return &net.TCPAddr{IP: mp.ip, Port: 8800} }
