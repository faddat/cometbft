--- conflicted
+++ resolved
@@ -671,11 +671,7 @@
 type testTransportConn struct{}
 
 func (*testTransportConn) Close() error {
-<<<<<<< HEAD
-	return fmt.Errorf("close() not implemented")
-=======
 	return errors.New("close() not implemented")
->>>>>>> c920404f
 }
 
 func (*testTransportConn) LocalAddr() net.Addr {
@@ -687,25 +683,6 @@
 }
 
 func (*testTransportConn) Read(_ []byte) (int, error) {
-<<<<<<< HEAD
-	return -1, fmt.Errorf("read() not implemented")
-}
-
-func (*testTransportConn) SetDeadline(_ time.Time) error {
-	return fmt.Errorf("setDeadline() not implemented")
-}
-
-func (*testTransportConn) SetReadDeadline(_ time.Time) error {
-	return fmt.Errorf("setReadDeadline() not implemented")
-}
-
-func (*testTransportConn) SetWriteDeadline(_ time.Time) error {
-	return fmt.Errorf("setWriteDeadline() not implemented")
-}
-
-func (*testTransportConn) Write(_ []byte) (int, error) {
-	return -1, fmt.Errorf("write() not implemented")
-=======
 	return -1, errors.New("read() not implemented")
 }
 
@@ -723,5 +700,4 @@
 
 func (*testTransportConn) Write(_ []byte) (int, error) {
 	return -1, errors.New("write() not implemented")
->>>>>>> c920404f
 }