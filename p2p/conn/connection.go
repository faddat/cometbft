package conn

import (
	"bufio"
	"errors"
	"fmt"
	"io"
	"math"
	"net"
	"reflect"
	"runtime/debug"
	"sync/atomic"
	"time"

	"github.com/cosmos/gogoproto/proto"

	tmp2p "github.com/cometbft/cometbft/api/cometbft/p2p/v1"
	"github.com/cometbft/cometbft/config"
	flow "github.com/cometbft/cometbft/internal/flowrate"
	"github.com/cometbft/cometbft/internal/protoio"
	"github.com/cometbft/cometbft/internal/service"
	cmtsync "github.com/cometbft/cometbft/internal/sync"
	"github.com/cometbft/cometbft/internal/timer"
	"github.com/cometbft/cometbft/libs/log"
	cmtmath "github.com/cometbft/cometbft/libs/math"
)

const (
	defaultMaxPacketMsgPayloadSize = 1024

	numBatchPacketMsgs = 10
	minReadBufferSize  = 1024
	minWriteBufferSize = 65536
	updateStats        = 2 * time.Second

	// some of these defaults are written in the user config
	// flushThrottle, sendRate, recvRate
	// TODO: remove values present in config.
	defaultFlushThrottle = 100 * time.Millisecond

	defaultSendQueueCapacity   = 1
	defaultRecvBufferCapacity  = 4096
	defaultRecvMessageCapacity = 22020096      // 21MB
	defaultSendRate            = int64(512000) // 500KB/s
	defaultRecvRate            = int64(512000) // 500KB/s
	defaultSendTimeout         = 10 * time.Second
	defaultPingInterval        = 60 * time.Second
	defaultPongTimeout         = 45 * time.Second
)

type (
	receiveCbFunc func(chID byte, msgBytes []byte)
	errorCbFunc   func(any)
)

/*
Each peer has one `MConnection` (multiplex connection) instance.

__multiplex__ *noun* a system or signal involving simultaneous transmission of
several messages along a single channel of communication.

Each `MConnection` handles message transmission on multiple abstract communication
`Channel`s.  Each channel has a globally unique byte id.
The byte id and the relative priorities of each `Channel` are configured upon
initialization of the connection.

There are two methods for sending messages:

	func (m MConnection) Send(chID byte, msgBytes []byte) bool {}
	func (m MConnection) TrySend(chID byte, msgBytes []byte}) bool {}

`Send(chID, msgBytes)` is a blocking call that waits until `msg` is
successfully queued for the channel with the given id byte `chID`, or until the
request times out.  The message `msg` is serialized using Protobuf.

`TrySend(chID, msgBytes)` is a nonblocking call that returns false if the
channel's queue is full.

Inbound message bytes are handled with an onReceive callback function.
*/
type MConnection struct {
	service.BaseService

	conn          net.Conn
	bufConnReader *bufio.Reader
	bufConnWriter *bufio.Writer
	sendMonitor   *flow.Monitor
	recvMonitor   *flow.Monitor
	send          chan struct{}
	pong          chan struct{}
	channels      []*Channel
	channelsIdx   map[byte]*Channel
	onReceive     receiveCbFunc
	onError       errorCbFunc
	errored       uint32
	config        MConnConfig

	// Closing quitSendRoutine will cause the sendRoutine to eventually quit.
	// doneSendRoutine is closed when the sendRoutine actually quits.
	quitSendRoutine chan struct{}
	doneSendRoutine chan struct{}

	// Closing quitRecvRouting will cause the recvRouting to eventually quit.
	quitRecvRoutine chan struct{}

	// used to ensure FlushStop and OnStop
	// are safe to call concurrently.
	stopMtx cmtsync.Mutex

	flushTimer *timer.ThrottleTimer // flush writes as necessary but throttled.
	pingTimer  *time.Ticker         // send pings periodically

	// close conn if pong is not received in pongTimeout
	pongTimer     *time.Timer
	pongTimeoutCh chan bool // true - timeout, false - peer sent pong

	chStatsTimer *time.Ticker // update channel stats periodically

	created time.Time // time of creation

	_maxPacketMsgSize int
}

// MConnConfig is a MConnection configuration.
type MConnConfig struct {
	SendRate int64 `mapstructure:"send_rate"`
	RecvRate int64 `mapstructure:"recv_rate"`

	// Maximum payload size
	MaxPacketMsgPayloadSize int `mapstructure:"max_packet_msg_payload_size"`

	// Interval to flush writes (throttled)
	FlushThrottle time.Duration `mapstructure:"flush_throttle"`

	// Interval to send pings
	PingInterval time.Duration `mapstructure:"ping_interval"`

	// Maximum wait time for pongs
	PongTimeout time.Duration `mapstructure:"pong_timeout"`

	// Fuzz connection
	TestFuzz       bool                   `mapstructure:"test_fuzz"`
	TestFuzzConfig *config.FuzzConnConfig `mapstructure:"test_fuzz_config"`
}

// DefaultMConnConfig returns the default config.
func DefaultMConnConfig() MConnConfig {
	return MConnConfig{
		SendRate:                defaultSendRate,
		RecvRate:                defaultRecvRate,
		MaxPacketMsgPayloadSize: defaultMaxPacketMsgPayloadSize,
		FlushThrottle:           defaultFlushThrottle,
		PingInterval:            defaultPingInterval,
		PongTimeout:             defaultPongTimeout,
	}
}

// NewMConnection wraps net.Conn and creates multiplex connection.
func NewMConnection(
	conn net.Conn,
	chDescs []*ChannelDescriptor,
	onReceive receiveCbFunc,
	onError errorCbFunc,
) *MConnection {
	return NewMConnectionWithConfig(
		conn,
		chDescs,
		onReceive,
		onError,
		DefaultMConnConfig())
}

// NewMConnectionWithConfig wraps net.Conn and creates multiplex connection with a config.
func NewMConnectionWithConfig(
	conn net.Conn,
	chDescs []*ChannelDescriptor,
	onReceive receiveCbFunc,
	onError errorCbFunc,
	config MConnConfig,
) *MConnection {
	if config.PongTimeout >= config.PingInterval {
		panic("pongTimeout must be less than pingInterval (otherwise, next ping will reset pong timer)")
	}

	mconn := &MConnection{
		conn:          conn,
		bufConnReader: bufio.NewReaderSize(conn, minReadBufferSize),
		bufConnWriter: bufio.NewWriterSize(conn, minWriteBufferSize),
		sendMonitor:   flow.New(0, 0),
		recvMonitor:   flow.New(0, 0),
		send:          make(chan struct{}, 1),
		pong:          make(chan struct{}, 1),
		onReceive:     onReceive,
		onError:       onError,
		config:        config,
		created:       time.Now(),
	}

	// Create channels
	channelsIdx := map[byte]*Channel{}
	channels := []*Channel{}

	for _, desc := range chDescs {
		channel := newChannel(mconn, *desc)
		channelsIdx[channel.desc.ID] = channel
		channels = append(channels, channel)
	}
	mconn.channels = channels
	mconn.channelsIdx = channelsIdx

	mconn.BaseService = *service.NewBaseService(nil, "MConnection", mconn)

	// maxPacketMsgSize() is a bit heavy, so call just once
	mconn._maxPacketMsgSize = mconn.maxPacketMsgSize()

	return mconn
}

func (c *MConnection) SetLogger(l log.Logger) {
	c.BaseService.SetLogger(l)
	for _, ch := range c.channels {
		ch.SetLogger(l)
	}
}

// OnStart implements BaseService.
func (c *MConnection) OnStart() error {
	if err := c.BaseService.OnStart(); err != nil {
		return err
	}
	c.flushTimer = timer.NewThrottleTimer("flush", c.config.FlushThrottle)
	c.pingTimer = time.NewTicker(c.config.PingInterval)
	c.pongTimeoutCh = make(chan bool, 1)
	c.chStatsTimer = time.NewTicker(updateStats)
	c.quitSendRoutine = make(chan struct{})
	c.doneSendRoutine = make(chan struct{})
	c.quitRecvRoutine = make(chan struct{})
	go c.sendRoutine()
	go c.recvRoutine()
	return nil
}

// stopServices stops the BaseService and timers and closes the quitSendRoutine.
// if the quitSendRoutine was already closed, it returns true, otherwise it returns false.
// It uses the stopMtx to ensure only one of FlushStop and OnStop can do this at a time.
func (c *MConnection) stopServices() (alreadyStopped bool) {
	c.stopMtx.Lock()
	defer c.stopMtx.Unlock()

	select {
	case <-c.quitSendRoutine:
		// already quit
		return true
	default:
	}

	select {
	case <-c.quitRecvRoutine:
		// already quit
		return true
	default:
	}

	c.BaseService.OnStop()
	c.flushTimer.Stop()
	c.pingTimer.Stop()
	c.chStatsTimer.Stop()

	// inform the recvRouting that we are shutting down
	close(c.quitRecvRoutine)
	close(c.quitSendRoutine)
	return false
}

// FlushStop replicates the logic of OnStop.
// It additionally ensures that all successful
// .Send() calls will get flushed before closing
// the connection.
func (c *MConnection) FlushStop() {
	if c.stopServices() {
		return
	}

	// this block is unique to FlushStop
	{
		// wait until the sendRoutine exits
		// so we dont race on calling sendSomePacketMsgs
		<-c.doneSendRoutine

		// Send and flush all pending msgs.
		// Since sendRoutine has exited, we can call this
		// safely
		eof := c.sendSomePacketMsgs()
		for !eof {
			eof = c.sendSomePacketMsgs()
		}
		c.flush()

		// Now we can close the connection
	}

	c.conn.Close()

	// We can't close pong safely here because
	// recvRoutine may write to it after we've stopped.
	// Though it doesn't need to get closed at all,
	// we close it @ recvRoutine.

	// c.Stop()
}

// OnStop implements BaseService.
func (c *MConnection) OnStop() {
	if c.stopServices() {
		return
	}

	c.conn.Close()

	// We can't close pong safely here because
	// recvRoutine may write to it after we've stopped.
	// Though it doesn't need to get closed at all,
	// we close it @ recvRoutine.
}

func (c *MConnection) String() string {
	return fmt.Sprintf("MConn{%v}", c.conn.RemoteAddr())
}

func (c *MConnection) flush() {
	c.Logger.Debug("Flush", "conn", c)
	err := c.bufConnWriter.Flush()
	if err != nil {
		c.Logger.Debug("MConnection flush failed", "err", err)
	}
}

// Catch panics, usually caused by remote disconnects.
func (c *MConnection) _recover() {
	if r := recover(); r != nil {
		c.Logger.Error("MConnection panicked", "err", r, "stack", string(debug.Stack()))
		c.stopForError(fmt.Errorf("recovered from panic: %v", r))
	}
}

func (c *MConnection) stopForError(r any) {
	if err := c.Stop(); err != nil {
		c.Logger.Error("Error stopping connection", "err", err)
	}
	if atomic.CompareAndSwapUint32(&c.errored, 0, 1) {
		if c.onError != nil {
			c.onError(r)
		}
	}
}

// Queues a message to be sent to channel.
func (c *MConnection) Send(chID byte, msgBytes []byte) bool {
	if !c.IsRunning() {
		return false
	}

	c.Logger.Debug("Send", "channel", chID, "conn", c, "msgBytes", log.NewLazySprintf("%X", msgBytes))

	// Send message to channel.
	channel, ok := c.channelsIdx[chID]
	if !ok {
		c.Logger.Error(fmt.Sprintf("Cannot send bytes, unknown channel %X", chID))
		return false
	}

	success := channel.sendBytes(msgBytes)
	if success {
		// Wake up sendRoutine if necessary
		select {
		case c.send <- struct{}{}:
		default:
		}
	} else {
		c.Logger.Debug("Send failed", "channel", chID, "conn", c, "msgBytes", log.NewLazySprintf("%X", msgBytes))
	}
	return success
}

// Queues a message to be sent to channel.
// Nonblocking, returns true if successful.
func (c *MConnection) TrySend(chID byte, msgBytes []byte) bool {
	if !c.IsRunning() {
		return false
	}

	c.Logger.Debug("TrySend", "channel", chID, "conn", c, "msgBytes", log.NewLazySprintf("%X", msgBytes))

	// Send message to channel.
	channel, ok := c.channelsIdx[chID]
	if !ok {
		c.Logger.Error(fmt.Sprintf("Cannot send bytes, unknown channel %X", chID))
		return false
	}

	ok = channel.trySendBytes(msgBytes)
	if ok {
		// Wake up sendRoutine if necessary
		select {
		case c.send <- struct{}{}:
		default:
		}
	}

	return ok
}

// CanSend returns true if you can send more data onto the chID, false
// otherwise. Use only as a heuristic.
func (c *MConnection) CanSend(chID byte) bool {
	if !c.IsRunning() {
		return false
	}

	channel, ok := c.channelsIdx[chID]
	if !ok {
		c.Logger.Error(fmt.Sprintf("Unknown channel %X", chID))
		return false
	}
	return channel.canSend()
}

// sendRoutine polls for packets to send from channels.
func (c *MConnection) sendRoutine() {
	defer c._recover()

	protoWriter := protoio.NewDelimitedWriter(c.bufConnWriter)

FOR_LOOP:
	for {
		var _n int
		var err error
	SELECTION:
		select {
		case <-c.flushTimer.Ch:
			// NOTE: flushTimer.Set() must be called every time
			// something is written to .bufConnWriter.
			c.flush()
		case <-c.chStatsTimer.C:
			for _, channel := range c.channels {
				channel.updateStats()
			}
		case <-c.pingTimer.C:
			c.Logger.Debug("Send Ping")
			_n, err = protoWriter.WriteMsg(mustWrapPacket(&tmp2p.PacketPing{}))
			if err != nil {
				c.Logger.Error("Failed to send PacketPing", "err", err)
				break SELECTION
			}
			c.sendMonitor.Update(_n)
			c.Logger.Debug("Starting pong timer", "dur", c.config.PongTimeout)
			c.pongTimer = time.AfterFunc(c.config.PongTimeout, func() {
				select {
				case c.pongTimeoutCh <- true:
				default:
				}
			})
			c.flush()
		case timeout := <-c.pongTimeoutCh:
			if timeout {
				c.Logger.Debug("Pong timeout")
				err = errors.New("pong timeout")
			} else {
				c.stopPongTimer()
			}
		case <-c.pong:
			c.Logger.Debug("Send Pong")
			_n, err = protoWriter.WriteMsg(mustWrapPacket(&tmp2p.PacketPong{}))
			if err != nil {
				c.Logger.Error("Failed to send PacketPong", "err", err)
				break SELECTION
			}
			c.sendMonitor.Update(_n)
			c.flush()
		case <-c.quitSendRoutine:
			break FOR_LOOP
		case <-c.send:
			// Send some PacketMsgs
			eof := c.sendSomePacketMsgs()
			if !eof {
				// Keep sendRoutine awake.
				select {
				case c.send <- struct{}{}:
				default:
				}
			}
		}

		if !c.IsRunning() {
			break FOR_LOOP
		}
		if err != nil {
			c.Logger.Error("Connection failed @ sendRoutine", "conn", c, "err", err)
			c.stopForError(err)
			break FOR_LOOP
		}
	}

	// Cleanup
	c.stopPongTimer()
	close(c.doneSendRoutine)
}

// Returns true if messages from channels were exhausted.
// Blocks in accordance to .sendMonitor throttling.
func (c *MConnection) sendSomePacketMsgs() bool {
	// Block until .sendMonitor says we can write.
	// Once we're ready we send more than we asked for,
	// but amortized it should even out.
	c.sendMonitor.Limit(c._maxPacketMsgSize, atomic.LoadInt64(&c.config.SendRate), true)

	// Now send some PacketMsgs.
	for i := 0; i < numBatchPacketMsgs; i++ {
		if c.sendPacketMsg() {
			return true
		}
	}
	return false
}

// Returns true if messages from channels were exhausted.
func (c *MConnection) sendPacketMsg() bool {
	// Choose a channel to create a PacketMsg from.
	// The chosen channel will be the one whose recentlySent/priority is the least.
	var leastRatio float32 = math.MaxFloat32
	var leastChannel *Channel
	for _, channel := range c.channels {
		// If nothing to send, skip this channel
		if !channel.isSendPending() {
			continue
		}
		// Get ratio, and keep track of lowest ratio.
		ratio := float32(channel.recentlySent) / float32(channel.desc.Priority)
		if ratio < leastRatio {
			leastRatio = ratio
			leastChannel = channel
		}
	}

	// Nothing to send?
	if leastChannel == nil {
		return true
	}
	// c.Logger.Info("Found a msgPacket to send")

	// Make & send a PacketMsg from this channel
	_n, err := leastChannel.writePacketMsgTo(c.bufConnWriter)
	if err != nil {
		c.Logger.Error("Failed to write PacketMsg", "err", err)
		c.stopForError(err)
		return true
	}
	c.sendMonitor.Update(_n)
	c.flushTimer.Set()
	return false
}

// recvRoutine reads PacketMsgs and reconstructs the message using the channels' "recving" buffer.
// After a whole message has been assembled, it's pushed to onReceive().
// Blocks depending on how the connection is throttled.
// Otherwise, it never blocks.
func (c *MConnection) recvRoutine() {
	defer c._recover()

	protoReader := protoio.NewDelimitedReader(c.bufConnReader, c._maxPacketMsgSize)

FOR_LOOP:
	for {
		c.recvMonitor.Limit(c._maxPacketMsgSize, atomic.LoadInt64(&c.config.RecvRate), true)

		var packet tmp2p.Packet
		_n, err := protoReader.ReadMsg(&packet)
		c.recvMonitor.Update(_n)

		if c.handleRecvError(err) {
			break FOR_LOOP
		}

		switch pkt := packet.Sum.(type) {
		case *tmp2p.Packet_PacketPing:
			c.handlePacketPing()
		case *tmp2p.Packet_PacketPong:
			c.handlePacketPong()
		case *tmp2p.Packet_PacketMsg:
			c.handlePacketMsg(pkt)
		default:
			c.handleUnknownPacket(&packet)
		}
	}
	close(c.pong)
}

func (c *MConnection) handleRecvError(err error) bool {
	if err != nil {
		select {
		case <-c.quitRecvRoutine:
			return true
		default:
		}

		if c.IsRunning() {
			if err == io.EOF {
				c.Logger.Info("Connection is closed @ recvRoutine (likely by the other side)", "conn", c)
			} else {
				c.Logger.Debug("Connection failed @ recvRoutine (reading byte)", "conn", c, "err", err)
			}
			c.stopForError(err)
		}
		return true
	}
	return false
}

<<<<<<< HEAD
func (c *MConnection) handlePacketPing() {
	c.Logger.Debug("Receive Ping")
	select {
	case c.pong <- struct{}{}:
	default:
		// never block
	}
}

func (c *MConnection) handlePacketPong() {
	c.Logger.Debug("Receive Pong")
	select {
	case c.pongTimeoutCh <- false:
	default:
		// never block
	}
}

func (c *MConnection) handlePacketMsg(pkt *tmp2p.Packet_PacketMsg) {
	channelID := byte(pkt.PacketMsg.ChannelID)
	channel, ok := c.channelsIdx[channelID]
	if pkt.PacketMsg.ChannelID < 0 || pkt.PacketMsg.ChannelID > math.MaxUint8 || !ok || channel == nil {
		err := fmt.Errorf("unknown channel %X", pkt.PacketMsg.ChannelID)
		c.Logger.Debug("Connection failed @ recvRoutine", "conn", c, "err", err)
		c.stopForError(err)
		return
	}

	msgBytes, err := channel.recvPacketMsg(*pkt.PacketMsg)
	if err != nil {
		if c.IsRunning() {
			c.Logger.Debug("Connection failed @ recvRoutine", "conn", c, "err", err)
			c.stopForError(err)
		}
		return
	}
	if msgBytes != nil {
		c.Logger.Debug("Received bytes", "chID", channelID, "msgBytes", msgBytes)
		c.onReceive(channelID, msgBytes)
	}
}

func (c *MConnection) handleUnknownPacket(pkt proto.Message) {
	err := fmt.Errorf("unknown message type %v", reflect.TypeOf(pkt))
	c.Logger.Error("Connection failed @ recvRoutine", "conn", c, "err", err)
	c.stopForError(err)
=======
	// Cleanup
	close(c.pong)
>>>>>>> 2606eb3b
}

// not goroutine-safe.
func (c *MConnection) stopPongTimer() {
	if c.pongTimer != nil {
		_ = c.pongTimer.Stop()
		c.pongTimer = nil
	}
}

// maxPacketMsgSize returns a maximum size of PacketMsg.
func (c *MConnection) maxPacketMsgSize() int {
	bz, err := proto.Marshal(mustWrapPacket(&tmp2p.PacketMsg{
		ChannelID: 0x01,
		EOF:       true,
		Data:      make([]byte, c.config.MaxPacketMsgPayloadSize),
	}))
	if err != nil {
		panic(err)
	}
	return len(bz)
}

type ConnectionStatus struct {
	Duration    time.Duration
	SendMonitor flow.Status
	RecvMonitor flow.Status
	Channels    []ChannelStatus
}

type ChannelStatus struct {
	ID                byte
	SendQueueCapacity int
	SendQueueSize     int
	Priority          int
	RecentlySent      int64
}

func (c *MConnection) Status() ConnectionStatus {
	var status ConnectionStatus
	status.Duration = time.Since(c.created)
	status.SendMonitor = c.sendMonitor.Status()
	status.RecvMonitor = c.recvMonitor.Status()
	status.Channels = make([]ChannelStatus, len(c.channels))
	for i, channel := range c.channels {
		channel := channel
		status.Channels[i] = ChannelStatus{
			ID:                channel.desc.ID,
			SendQueueCapacity: cap(channel.sendQueue),
			SendQueueSize:     int(atomic.LoadInt32(&channel.sendQueueSize)),
			Priority:          channel.desc.Priority,
			RecentlySent:      atomic.LoadInt64(&channel.recentlySent),
		}
	}
	return status
}

// -----------------------------------------------------------------------------

type ChannelDescriptor struct {
	ID                  byte
	Priority            int
	SendQueueCapacity   int
	RecvBufferCapacity  int
	RecvMessageCapacity int
	MessageType         proto.Message
}

func (chDesc ChannelDescriptor) FillDefaults() (filled ChannelDescriptor) {
	if chDesc.SendQueueCapacity == 0 {
		chDesc.SendQueueCapacity = defaultSendQueueCapacity
	}
	if chDesc.RecvBufferCapacity == 0 {
		chDesc.RecvBufferCapacity = defaultRecvBufferCapacity
	}
	if chDesc.RecvMessageCapacity == 0 {
		chDesc.RecvMessageCapacity = defaultRecvMessageCapacity
	}
	filled = chDesc
	return filled
}

// TODO: lowercase.
// NOTE: not goroutine-safe.
type Channel struct {
	conn          *MConnection
	desc          ChannelDescriptor
	sendQueue     chan []byte
	sendQueueSize int32 // atomic.
	recving       []byte
	sending       []byte
	recentlySent  int64 // exponential moving average

	maxPacketMsgPayloadSize int

	Logger log.Logger
}

func newChannel(conn *MConnection, desc ChannelDescriptor) *Channel {
	desc = desc.FillDefaults()
	if desc.Priority <= 0 {
		panic("Channel default priority must be a positive integer")
	}
	return &Channel{
		conn:                    conn,
		desc:                    desc,
		sendQueue:               make(chan []byte, desc.SendQueueCapacity),
		recving:                 make([]byte, 0, desc.RecvBufferCapacity),
		maxPacketMsgPayloadSize: conn.config.MaxPacketMsgPayloadSize,
	}
}

func (ch *Channel) SetLogger(l log.Logger) {
	ch.Logger = l
}

// Queues message to send to this channel.
// Goroutine-safe
// Times out (and returns false) after defaultSendTimeout.
func (ch *Channel) sendBytes(bytes []byte) bool {
	select {
	case ch.sendQueue <- bytes:
		atomic.AddInt32(&ch.sendQueueSize, 1)
		return true
	case <-time.After(defaultSendTimeout):
		return false
	}
}

// Queues message to send to this channel.
// Nonblocking, returns true if successful.
// Goroutine-safe.
func (ch *Channel) trySendBytes(bytes []byte) bool {
	select {
	case ch.sendQueue <- bytes:
		atomic.AddInt32(&ch.sendQueueSize, 1)
		return true
	default:
		return false
	}
}

// Goroutine-safe.
func (ch *Channel) loadSendQueueSize() (size int) {
	return int(atomic.LoadInt32(&ch.sendQueueSize))
}

// Goroutine-safe
// Use only as a heuristic.
func (ch *Channel) canSend() bool {
	return ch.loadSendQueueSize() < defaultSendQueueCapacity
}

// Returns true if any PacketMsgs are pending to be sent.
// Call before calling nextPacketMsg()
// Goroutine-safe.
func (ch *Channel) isSendPending() bool {
	if len(ch.sending) == 0 {
		if len(ch.sendQueue) == 0 {
			return false
		}
		ch.sending = <-ch.sendQueue
	}
	return true
}

// Creates a new PacketMsg to send.
// Not goroutine-safe.
func (ch *Channel) nextPacketMsg() tmp2p.PacketMsg {
	packet := tmp2p.PacketMsg{ChannelID: int32(ch.desc.ID)}
	maxSize := ch.maxPacketMsgPayloadSize
	packet.Data = ch.sending[:cmtmath.MinInt(maxSize, len(ch.sending))]
	if len(ch.sending) <= maxSize {
		packet.EOF = true
		ch.sending = nil
		atomic.AddInt32(&ch.sendQueueSize, -1) // decrement sendQueueSize
	} else {
		packet.EOF = false
		ch.sending = ch.sending[cmtmath.MinInt(maxSize, len(ch.sending)):]
	}
	return packet
}

// Writes next PacketMsg to w and updates c.recentlySent.
// Not goroutine-safe.
func (ch *Channel) writePacketMsgTo(w io.Writer) (n int, err error) {
	packet := ch.nextPacketMsg()
	n, err = protoio.NewDelimitedWriter(w).WriteMsg(mustWrapPacket(&packet))
	atomic.AddInt64(&ch.recentlySent, int64(n))
	return n, err
}

// Handles incoming PacketMsgs. It returns a message bytes if message is
// complete. NOTE message bytes may change on next call to recvPacketMsg.
// Not goroutine-safe.
func (ch *Channel) recvPacketMsg(packet tmp2p.PacketMsg) ([]byte, error) {
	ch.Logger.Debug("Read PacketMsg", "conn", ch.conn, "packet", packet)
	recvCap, recvReceived := ch.desc.RecvMessageCapacity, len(ch.recving)+len(packet.Data)
	if recvCap < recvReceived {
		return nil, fmt.Errorf("received message exceeds available capacity: %v < %v", recvCap, recvReceived)
	}
	ch.recving = append(ch.recving, packet.Data...)
	if packet.EOF {
		msgBytes := ch.recving

		// clear the slice without re-allocating.
		// http://stackoverflow.com/questions/16971741/how-do-you-clear-a-slice-in-go
		//   suggests this could be a memory leak, but we might as well keep the memory for the channel until it closes,
		//	at which point the recving slice stops being used and should be garbage collected
		ch.recving = ch.recving[:0] // make([]byte, 0, ch.desc.RecvBufferCapacity)
		return msgBytes, nil
	}
	return nil, nil
}

// Call this periodically to update stats for throttling purposes.
// Not goroutine-safe.
func (ch *Channel) updateStats() {
	// Exponential decay of stats.
	// TODO: optimize.
	atomic.StoreInt64(&ch.recentlySent, int64(float64(atomic.LoadInt64(&ch.recentlySent))*0.8))
}

// ----------------------------------------
// Packet

// mustWrapPacket takes a packet kind (oneof) and wraps it in a tmp2p.Packet message.
func mustWrapPacket(pb proto.Message) *tmp2p.Packet {
	var msg tmp2p.Packet

	switch pb := pb.(type) {
	case *tmp2p.Packet: // already a packet
		msg = *pb
	case *tmp2p.PacketPing:
		msg = tmp2p.Packet{
			Sum: &tmp2p.Packet_PacketPing{
				PacketPing: pb,
			},
		}
	case *tmp2p.PacketPong:
		msg = tmp2p.Packet{
			Sum: &tmp2p.Packet_PacketPong{
				PacketPong: pb,
			},
		}
	case *tmp2p.PacketMsg:
		msg = tmp2p.Packet{
			Sum: &tmp2p.Packet_PacketMsg{
				PacketMsg: pb,
			},
		}
	default:
		panic(fmt.Errorf("unknown packet type %T", pb))
	}

	return &msg
}<|MERGE_RESOLUTION|>--- conflicted
+++ resolved
@@ -616,7 +616,6 @@
 	return false
 }
 
-<<<<<<< HEAD
 func (c *MConnection) handlePacketPing() {
 	c.Logger.Debug("Receive Ping")
 	select {
@@ -663,10 +662,6 @@
 	err := fmt.Errorf("unknown message type %v", reflect.TypeOf(pkt))
 	c.Logger.Error("Connection failed @ recvRoutine", "conn", c, "err", err)
 	c.stopForError(err)
-=======
-	// Cleanup
-	close(c.pong)
->>>>>>> 2606eb3b
 }
 
 // not goroutine-safe.
