package autofile

import (
	"io"
	"os"
	"path/filepath"
	"testing"

	cmtos "github.com/cometbft/cometbft/internal/os"
	cmtrand "github.com/cometbft/cometbft/internal/rand"
	"github.com/stretchr/testify/assert"
	"github.com/stretchr/testify/require"
)

func createTestGroupWithHeadSizeLimit(t *testing.T, headSizeLimit int64) *Group {
	t.Helper()
	testID := cmtrand.Str(12)
	testDir := "_test_" + testID
	err := cmtos.EnsureDir(testDir, 0o700)
	require.NoError(t, err, "Error creating dir")

	headPath := testDir + "/myfile"
	g, err := OpenGroup(headPath, GroupHeadSizeLimit(headSizeLimit))
	require.NoError(t, err, "Error opening Group")
	require.NotEqual(t, nil, g, "Failed to create Group")

	return g
}

func destroyTestGroup(t *testing.T, g *Group) {
	t.Helper()
	g.Close()

	err := os.RemoveAll(g.Dir)
	require.NoError(t, err, "Error removing test Group directory")
}

func assertGroupInfo(t *testing.T, gInfo GroupInfo, maxIndex int, totalSize, headSize int64) {
	t.Helper()
	assert.Equal(t, 0, gInfo.MinIndex)
	assert.Equal(t, maxIndex, gInfo.MaxIndex)
	assert.Equal(t, totalSize, gInfo.TotalSize)
	assert.Equal(t, headSize, gInfo.HeadSize)
}

func TestCheckHeadSizeLimit(t *testing.T) {
	g := createTestGroupWithHeadSizeLimit(t, 1000*1000)

	// At first, there are no files.
	assertGroupInfo(t, g.ReadGroupInfo(), 0, 0, 0)

	// Write 1000 bytes 999 times.
	for i := 0; i < 999; i++ {
		err := g.WriteLine(cmtrand.Str(999))
		require.NoError(t, err, "Error appending to head")
	}
	err := g.FlushAndSync()
	require.NoError(t, err)
	assertGroupInfo(t, g.ReadGroupInfo(), 0, 999000, 999000)

	// Even calling checkHeadSizeLimit manually won't rotate it.
	g.checkHeadSizeLimit()
	assertGroupInfo(t, g.ReadGroupInfo(), 0, 999000, 999000)

	// Write 1000 more bytes.
	err = g.WriteLine(cmtrand.Str(999))
	require.NoError(t, err, "Error appending to head")
	err = g.FlushAndSync()
	require.NoError(t, err)

	// Calling checkHeadSizeLimit this time rolls it.
	g.checkHeadSizeLimit()
	assertGroupInfo(t, g.ReadGroupInfo(), 1, 1000000, 0)

	// Write 1000 more bytes.
	err = g.WriteLine(cmtrand.Str(999))
	require.NoError(t, err, "Error appending to head")
	err = g.FlushAndSync()
	require.NoError(t, err)

	// Calling checkHeadSizeLimit does nothing.
	g.checkHeadSizeLimit()
	assertGroupInfo(t, g.ReadGroupInfo(), 1, 1001000, 1000)

	// Write 1000 bytes 999 times.
	for i := 0; i < 999; i++ {
		err = g.WriteLine(cmtrand.Str(999))
		require.NoError(t, err, "Error appending to head")
	}
	err = g.FlushAndSync()
	require.NoError(t, err)
	assertGroupInfo(t, g.ReadGroupInfo(), 1, 2000000, 1000000)

	// Calling checkHeadSizeLimit rolls it again.
	g.checkHeadSizeLimit()
	assertGroupInfo(t, g.ReadGroupInfo(), 2, 2000000, 0)

	// Write 1000 more bytes.
	_, err = g.Head.Write([]byte(cmtrand.Str(999) + "\n"))
	require.NoError(t, err, "Error appending to head")
	err = g.FlushAndSync()
	require.NoError(t, err)
	assertGroupInfo(t, g.ReadGroupInfo(), 2, 2001000, 1000)

	// Calling checkHeadSizeLimit does nothing.
	g.checkHeadSizeLimit()
	assertGroupInfo(t, g.ReadGroupInfo(), 2, 2001000, 1000)

	// Cleanup
	destroyTestGroup(t, g)
}

func TestRotateFile(t *testing.T) {
	g := createTestGroupWithHeadSizeLimit(t, 0)

	// Create a different temporary directory and move into it, to make sure
	// relative paths are resolved at Group creation
	origDir, err := os.Getwd()
	require.NoError(t, err)
	defer func() {
		if err := os.Chdir(origDir); err != nil {
			t.Error(err)
		}
	}()

	dir, err := os.MkdirTemp("", "rotate_test")
	require.NoError(t, err)
	defer os.RemoveAll(dir)
	err = os.Chdir(dir)
	require.NoError(t, err)

	require.True(t, filepath.IsAbs(g.Head.Path))
	require.True(t, filepath.IsAbs(g.Dir))

	// Create and rotate files
	err = g.WriteLine("Line 1")
	require.NoError(t, err)
	err = g.WriteLine("Line 2")
	require.NoError(t, err)
	err = g.WriteLine("Line 3")
	require.NoError(t, err)
	err = g.FlushAndSync()
	require.NoError(t, err)
	g.RotateFile()
	err = g.WriteLine("Line 4")
	require.NoError(t, err)
	err = g.WriteLine("Line 5")
	require.NoError(t, err)
	err = g.WriteLine("Line 6")
	require.NoError(t, err)
	err = g.FlushAndSync()
	require.NoError(t, err)

	// Read g.Head.Path+"000"
	body1, err := os.ReadFile(g.Head.Path + ".000")
<<<<<<< HEAD
	require.NoError(t, err)
=======
	require.NoError(t, err, "Failed to read first rolled file: %v", err)
>>>>>>> 786cc4b8
	if string(body1) != "Line 1\nLine 2\nLine 3\n" {
		t.Errorf("got unexpected contents: [%v]", string(body1))
	}

	// Read g.Head.Path
	body2, err := os.ReadFile(g.Head.Path)
<<<<<<< HEAD
	require.NoError(t, err)
=======
	require.NoError(t, err, "Failed to read first rolled file: %v", err)
>>>>>>> 786cc4b8
	if string(body2) != "Line 4\nLine 5\nLine 6\n" {
		t.Errorf("got unexpected contents: [%v]", string(body2))
	}

	// Make sure there are no files in the current, temporary directory
	files, err := os.ReadDir(".")
	require.NoError(t, err)
	assert.Empty(t, files)

	// Cleanup
	destroyTestGroup(t, g)
}

func TestWrite(t *testing.T) {
	g := createTestGroupWithHeadSizeLimit(t, 0)

	written := []byte("Medusa")
	_, err := g.Write(written)
	require.NoError(t, err)
	err = g.FlushAndSync()
	require.NoError(t, err)

	read := make([]byte, len(written))
	gr, err := g.NewReader(0)
	require.NoError(t, err, "failed to create reader")

	_, err = gr.Read(read)
<<<<<<< HEAD
	require.NoError(t, err, "failed to read data")
=======
	require.NoError(t, err, "failed to read data: %v", err)
>>>>>>> 786cc4b8
	assert.Equal(t, written, read)

	// Cleanup
	destroyTestGroup(t, g)
}

// test that Read reads the required amount of bytes from all the files in the
// group and returns no error if n == size of the given slice.
func TestGroupReaderRead(t *testing.T) {
	g := createTestGroupWithHeadSizeLimit(t, 0)

	professor := []byte("Professor Monster")
	_, err := g.Write(professor)
	require.NoError(t, err)
	err = g.FlushAndSync()
	require.NoError(t, err)
	g.RotateFile()
	frankenstein := []byte("Frankenstein's Monster")
	_, err = g.Write(frankenstein)
	require.NoError(t, err)
	err = g.FlushAndSync()
	require.NoError(t, err)

	totalWrittenLength := len(professor) + len(frankenstein)
	read := make([]byte, totalWrittenLength)
	gr, err := g.NewReader(0)
	require.NoError(t, err, "failed to create reader")

	n, err := gr.Read(read)
<<<<<<< HEAD
	require.NoError(t, err, "failed to read data")
=======
	require.NoError(t, err, "failed to read data: %v", err)
>>>>>>> 786cc4b8
	assert.Equal(t, totalWrittenLength, n, "not enough bytes read")
	professorPlusFrankenstein := professor
	professorPlusFrankenstein = append(professorPlusFrankenstein, frankenstein...)
	assert.Equal(t, professorPlusFrankenstein, read)

	// Cleanup
	destroyTestGroup(t, g)
}

// test that Read returns an error if number of bytes read < size of
// the given slice. Subsequent call should return 0, io.EOF.
func TestGroupReaderRead2(t *testing.T) {
	g := createTestGroupWithHeadSizeLimit(t, 0)

	professor := []byte("Professor Monster")
	_, err := g.Write(professor)
	require.NoError(t, err)
	err = g.FlushAndSync()
	require.NoError(t, err)
	g.RotateFile()
	frankenstein := []byte("Frankenstein's Monster")
	frankensteinPart := []byte("Frankenstein")
	_, err = g.Write(frankensteinPart) // note writing only a part
	require.NoError(t, err)
	err = g.FlushAndSync()
	require.NoError(t, err)

	totalLength := len(professor) + len(frankenstein)
	read := make([]byte, totalLength)
	gr, err := g.NewReader(0)
	require.NoError(t, err, "failed to create reader")

	// 1) n < (size of the given slice), io.EOF
	n, err := gr.Read(read)
	assert.Equal(t, io.EOF, err)
	assert.Equal(t, len(professor)+len(frankensteinPart), n, "Read more/less bytes than it is in the group")

	// 2) 0, io.EOF
	n, err = gr.Read([]byte("0"))
	assert.Equal(t, io.EOF, err)
	assert.Equal(t, 0, n)

	// Cleanup
	destroyTestGroup(t, g)
}

func TestMinIndex(t *testing.T) {
	g := createTestGroupWithHeadSizeLimit(t, 0)

	assert.Zero(t, g.MinIndex(), "MinIndex should be zero at the beginning")

	// Cleanup
	destroyTestGroup(t, g)
}

func TestMaxIndex(t *testing.T) {
	g := createTestGroupWithHeadSizeLimit(t, 0)

	assert.Zero(t, g.MaxIndex(), "MaxIndex should be zero at the beginning")

	err := g.WriteLine("Line 1")
	require.NoError(t, err)
	err = g.FlushAndSync()
	require.NoError(t, err)
	g.RotateFile()

	assert.Equal(t, 1, g.MaxIndex(), "MaxIndex should point to the last file")

	// Cleanup
	destroyTestGroup(t, g)
}<|MERGE_RESOLUTION|>--- conflicted
+++ resolved
@@ -153,22 +153,14 @@
 
 	// Read g.Head.Path+"000"
 	body1, err := os.ReadFile(g.Head.Path + ".000")
-<<<<<<< HEAD
-	require.NoError(t, err)
-=======
 	require.NoError(t, err, "Failed to read first rolled file: %v", err)
->>>>>>> 786cc4b8
 	if string(body1) != "Line 1\nLine 2\nLine 3\n" {
 		t.Errorf("got unexpected contents: [%v]", string(body1))
 	}
 
 	// Read g.Head.Path
 	body2, err := os.ReadFile(g.Head.Path)
-<<<<<<< HEAD
-	require.NoError(t, err)
-=======
 	require.NoError(t, err, "Failed to read first rolled file: %v", err)
->>>>>>> 786cc4b8
 	if string(body2) != "Line 4\nLine 5\nLine 6\n" {
 		t.Errorf("got unexpected contents: [%v]", string(body2))
 	}
@@ -196,11 +188,7 @@
 	require.NoError(t, err, "failed to create reader")
 
 	_, err = gr.Read(read)
-<<<<<<< HEAD
-	require.NoError(t, err, "failed to read data")
-=======
 	require.NoError(t, err, "failed to read data: %v", err)
->>>>>>> 786cc4b8
 	assert.Equal(t, written, read)
 
 	// Cleanup
@@ -230,11 +218,7 @@
 	require.NoError(t, err, "failed to create reader")
 
 	n, err := gr.Read(read)
-<<<<<<< HEAD
-	require.NoError(t, err, "failed to read data")
-=======
 	require.NoError(t, err, "failed to read data: %v", err)
->>>>>>> 786cc4b8
 	assert.Equal(t, totalWrittenLength, n, "not enough bytes read")
 	professorPlusFrankenstein := professor
 	professorPlusFrankenstein = append(professorPlusFrankenstein, frankenstein...)
