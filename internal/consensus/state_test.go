--- conflicted
+++ resolved
@@ -228,14 +228,8 @@
 	proposal.Signature = p.Signature
 
 	// set the proposal block
-<<<<<<< HEAD
-	if err := cs1.SetProposalAndBlock(proposal, propBlockParts, "some peer"); err != nil {
-		t.Fatal(err)
-	}
-=======
-	err = cs1.SetProposalAndBlock(proposal, propBlock, propBlockParts, "some peer")
-	require.NoError(t, err)
->>>>>>> 9a4ebc80
+	err = cs1.SetProposalAndBlock(proposal, propBlockParts, "some peer")
+	require.NoError(t, err)
 
 	// start the machine
 	startTestRound(cs1, height, round)
@@ -309,14 +303,8 @@
 			}
 			numBlockParts := int64(propBlockParts.Total())
 
-<<<<<<< HEAD
-			if err := cs1.SetProposalAndBlock(proposal, propBlockParts, "some peer"); err != nil {
-				t.Fatal(err)
-			}
-=======
-			err = cs1.SetProposalAndBlock(proposal, propBlock, propBlockParts, "some peer")
+			err = cs1.SetProposalAndBlock(proposal, propBlockParts, "some peer")
 			require.NoError(t, err)
->>>>>>> 9a4ebc80
 
 			// start the machine
 			startTestRound(cs1, height, round)
@@ -622,14 +610,8 @@
 	// so set the proposal block
 	bps3, err := propBlock.MakePartSet(partSize)
 	require.NoError(t, err)
-<<<<<<< HEAD
-	if err := cs1.SetProposalAndBlock(prop, bps3, ""); err != nil {
-		t.Fatal(err)
-	}
-=======
-	err = cs1.SetProposalAndBlock(prop, propBlock, bps3, "")
-	require.NoError(t, err)
->>>>>>> 9a4ebc80
+	err = cs1.SetProposalAndBlock(prop, bps3, "")
+	require.NoError(t, err)
 
 	ensureNewProposal(proposalCh, height, round)
 
@@ -735,18 +717,12 @@
 	propBlockR1Parts, err := propBlockR1.MakePartSet(partSize)
 	require.NoError(t, err)
 	propBlockR1Hash := propBlockR1.Hash()
-<<<<<<< HEAD
-	require.NotEqual(t, propBlockR1Hash, theBlockHash)
-	if err := cs1.SetProposalAndBlock(propR1, propBlockR1Parts, "some peer"); err != nil {
-		t.Fatal(err)
-=======
 	r1BlockID := types.BlockID{
 		Hash:          propBlockR1Hash,
 		PartSetHeader: propBlockR1Parts.Header(),
->>>>>>> 9a4ebc80
 	}
 	require.NotEqual(t, propBlockR1Hash, initialBlockID.Hash)
-	err = cs1.SetProposalAndBlock(propR1, propBlockR1, propBlockR1Parts, "some peer")
+	err = cs1.SetProposalAndBlock(propR1, propBlockR1Parts, "some peer")
 	require.NoError(t, err)
 
 	ensureNewRound(newRoundCh, height, round)
@@ -803,11 +779,7 @@
 	ensureNewRound(newRoundCh, height, round)
 	ensureNewProposal(proposalCh, height, round)
 	rs := cs1.GetRoundState()
-<<<<<<< HEAD
-	theBlockHash := rs.ProposalBlock.Hash()
-=======
 	theBlock := rs.ProposalBlock
->>>>>>> 9a4ebc80
 	theBlockParts := rs.ProposalBlockParts
 	blockID := types.BlockID{
 		Hash:          rs.ProposalBlock.Hash(),
@@ -847,14 +819,8 @@
 	err = vs2.SignProposal(chainID, p)
 	require.NoError(t, err)
 	propR1.Signature = p.Signature
-<<<<<<< HEAD
-	if err := cs1.SetProposalAndBlock(propR1, theBlockParts, ""); err != nil {
-		t.Fatal(err)
-	}
-=======
-	err = cs1.SetProposalAndBlock(propR1, theBlock, theBlockParts, "")
-	require.NoError(t, err)
->>>>>>> 9a4ebc80
+	err = cs1.SetProposalAndBlock(propR1, theBlockParts, "")
+	require.NoError(t, err)
 
 	ensureNewRound(newRoundCh, height, round)
 
@@ -1033,16 +999,9 @@
 	propBlockR1Parts, err := propBlockR1.MakePartSet(types.BlockPartSizeBytes)
 	require.NoError(t, err)
 	propBlockR1Hash := propBlockR1.Hash()
-<<<<<<< HEAD
-	require.NotEqual(t, propBlockR1Hash, theBlockHash)
-	if err := cs1.SetProposalAndBlock(propR1, propBlockR1Parts, "some peer"); err != nil {
-		t.Fatal(err)
-	}
-=======
 	require.NotEqual(t, propBlockR1Hash, blockID.Hash)
-	err = cs1.SetProposalAndBlock(propR1, propBlockR1, propBlockR1Parts, "some peer")
-	require.NoError(t, err)
->>>>>>> 9a4ebc80
+	err = cs1.SetProposalAndBlock(propR1, propBlockR1Parts, "some peer")
+	require.NoError(t, err)
 
 	ensureNewRound(newRoundCh, height, round)
 	ensureNewProposal(proposalCh, height, round)
@@ -1145,17 +1104,9 @@
 	prop, propBlock := decideProposal(ctx, t, cs2, vs2, vs2.Height, vs2.Round)
 	propBlockParts, err := propBlock.MakePartSet(types.BlockPartSizeBytes)
 	require.NoError(t, err)
-<<<<<<< HEAD
-
-	require.NotEqual(t, propBlock.Hash(), theBlockHash)
-	if err := cs1.SetProposalAndBlock(prop, propBlockParts, ""); err != nil {
-		t.Fatal(err)
-	}
-=======
 	require.NotEqual(t, propBlock.Hash(), blockID.Hash)
-	err = cs1.SetProposalAndBlock(prop, propBlock, propBlockParts, "")
-	require.NoError(t, err)
->>>>>>> 9a4ebc80
+	err = cs1.SetProposalAndBlock(prop, propBlockParts, "")
+	require.NoError(t, err)
 
 	ensureNewRound(newRoundCh, height, round)
 
@@ -1189,15 +1140,8 @@
 	prop, propBlock = decideProposal(ctx, t, cs3, vs3, vs3.Height, vs3.Round)
 	propBlockParts, err = propBlock.MakePartSet(types.BlockPartSizeBytes)
 	require.NoError(t, err)
-<<<<<<< HEAD
-
-	if err := cs1.SetProposalAndBlock(prop, propBlockParts, ""); err != nil {
-		t.Fatal(err)
-	}
-=======
-	err = cs1.SetProposalAndBlock(prop, propBlock, propBlockParts, "")
-	require.NoError(t, err)
->>>>>>> 9a4ebc80
+	err = cs1.SetProposalAndBlock(prop, propBlockParts, "")
+	require.NoError(t, err)
 
 	ensureNewRound(newRoundCh, height, round)
 
@@ -1514,16 +1458,9 @@
 	ensureNewRound(newRoundCh, height, round)
 
 	// XXX: this isn't guaranteed to get there before the timeoutPropose ...
-<<<<<<< HEAD
-	if err := cs1.SetProposalAndBlock(prop, propBlockParts, "some peer"); err != nil {
-		t.Fatal(err)
-	}
+	err = cs1.SetProposalAndBlock(prop, propBlockParts, "some peer")
+	require.NoError(t, err)
 	/* Round2
-=======
-	err = cs1.SetProposalAndBlock(prop, propBlock, propBlockParts, "some peer")
-	require.NoError(t, err)
-	/*Round2
->>>>>>> 9a4ebc80
 	// we timeout and prevote our lock
 	// a polka happened but we didn't see it!
 	*/
@@ -1628,14 +1565,8 @@
 	startTestRound(cs1, height, round)
 	ensureNewRound(newRoundCh, height, round)
 
-<<<<<<< HEAD
-	if err := cs1.SetProposalAndBlock(prop1, propBlockParts1, "some peer"); err != nil {
-		t.Fatal(err)
-	}
-=======
-	err = cs1.SetProposalAndBlock(prop1, propBlock1, propBlockParts1, "some peer")
-	require.NoError(t, err)
->>>>>>> 9a4ebc80
+	err = cs1.SetProposalAndBlock(prop1, propBlockParts1, "some peer")
+	require.NoError(t, err)
 	ensureNewProposal(proposalCh, height, round)
 
 	ensurePrevote(voteCh, height, round)
@@ -1665,14 +1596,8 @@
 
 	newProp.Signature = p.Signature
 
-<<<<<<< HEAD
-	if err := cs1.SetProposalAndBlock(newProp, propBlockParts0, "some peer"); err != nil {
-		t.Fatal(err)
-	}
-=======
-	err = cs1.SetProposalAndBlock(newProp, propBlock0, propBlockParts0, "some peer")
-	require.NoError(t, err)
->>>>>>> 9a4ebc80
+	err = cs1.SetProposalAndBlock(newProp, propBlockParts0, "some peer")
+	require.NoError(t, err)
 
 	// Add the pol votes
 	addVotes(cs1, prevotes...)
@@ -1808,14 +1733,8 @@
 	propR2.Signature = p.Signature
 
 	// cs1 receives a proposal for D, the block that received a POL in round 1.
-<<<<<<< HEAD
-	if err := cs1.SetProposalAndBlock(propR2, propBlockR1Parts, ""); err != nil {
-		t.Fatal(err)
-	}
-=======
-	err = cs1.SetProposalAndBlock(propR2, propBlockR1, propBlockR1Parts, "")
-	require.NoError(t, err)
->>>>>>> 9a4ebc80
+	err = cs1.SetProposalAndBlock(propR2, propBlockR1Parts, "")
+	require.NoError(t, err)
 
 	ensureNewRound(newRoundCh, height, round)
 
@@ -2045,16 +1964,10 @@
 	ensurePrecommit(voteCh, height, round)
 	validatePrecommit(t, cs1, round, -1, vss[0], nil, nil)
 
-<<<<<<< HEAD
-	if err := cs1.SetProposalAndBlock(prop, propBlockParts, "some peer"); err != nil {
-		t.Fatal(err)
-	}
-=======
 	partSet, err = propBlock.MakePartSet(partSize)
 	require.NoError(t, err)
-	err = cs1.SetProposalAndBlock(prop, propBlock, partSet, "some peer")
-	require.NoError(t, err)
->>>>>>> 9a4ebc80
+	err = cs1.SetProposalAndBlock(prop, partSet, "some peer")
+	require.NoError(t, err)
 
 	ensureNewProposal(proposalCh, height, round)
 	rs := cs1.GetRoundState()
@@ -2776,19 +2689,11 @@
 	assert.Equal(t, cstypes.RoundStepCommit, rs.Step)
 	assert.Equal(t, vs2.Round, rs.CommitRound)
 	assert.Nil(t, rs.ProposalBlock, nil)
-<<<<<<< HEAD
-	assert.True(t, rs.ProposalBlockParts.Header().Equals(propBlockParts.Header()))
-
-	if err := cs1.SetProposalAndBlock(prop, propBlockParts, "some peer"); err != nil {
-		t.Fatal(err)
-	}
-=======
 	assert.True(t, rs.ProposalBlockParts.Header().Equals(blockID.PartSetHeader))
 	partSet, err = propBlock.MakePartSet(partSize)
 	require.NoError(t, err)
-	err = cs1.SetProposalAndBlock(prop, propBlock, partSet, "some peer")
-	require.NoError(t, err)
->>>>>>> 9a4ebc80
+	err = cs1.SetProposalAndBlock(prop, partSet, "some peer")
+	require.NoError(t, err)
 
 	ensureNewProposal(proposalCh, height, round)
 	ensureNewRound(newRoundCh, height+1, 0)
@@ -2923,14 +2828,8 @@
 	propBlockParts, err := propBlock.MakePartSet(partSize)
 	require.NoError(t, err)
 
-<<<<<<< HEAD
-	if err := cs1.SetProposalAndBlock(prop, propBlockParts, "some peer"); err != nil {
-		t.Fatal(err)
-	}
-=======
-	err = cs1.SetProposalAndBlock(prop, propBlock, propBlockParts, "some peer")
-	require.NoError(t, err)
->>>>>>> 9a4ebc80
+	err = cs1.SetProposalAndBlock(prop, propBlockParts, "some peer")
+	require.NoError(t, err)
 	ensureNewProposal(proposalCh, height+1, 0)
 
 	rs = cs1.GetRoundState()
@@ -2940,88 +2839,7 @@
 		"triggeredTimeoutPrecommit should be false at the beginning of each height")
 }
 
-<<<<<<< HEAD
 // ------------------------------------------------------------------------------------------
-// SlashingSuite
-// TODO: Slashing
-
-/*
-func TestStateSlashingPrevotes(t *testing.T) {
-	cs1, vss := randState(2)
-	vs2 := vss[1]
-
-
-	proposalCh := subscribe(cs1.eventBus, types.EventQueryCompleteProposal)
-	timeoutWaitCh := subscribe(cs1.eventBus, types.EventQueryTimeoutWait)
-	newRoundCh := subscribe(cs1.eventBus, types.EventQueryNewRound)
-	voteCh := subscribeToVoter(cs1, cs1.privValidator.GetAddress())
-
-	// start round and wait for propose and prevote
-	startTestRound(cs1, cs1.Height, 0)
-	<-newRoundCh
-	re := <-proposalCh
-	<-voteCh // prevote
-
-	rs := re.(types.EventDataRoundState).RoundState.(*cstypes.RoundState)
-
-	// we should now be stuck in limbo forever, waiting for more prevotes
-	// add one for a different block should cause us to go into prevote wait
-	hash := rs.ProposalBlock.Hash()
-	hash[0] = byte(hash[0]+1) % 255
-	signAddVotes(cs1, types.PrevoteType, hash, rs.ProposalBlockParts.Header(), vs2)
-
-	<-timeoutWaitCh
-
-	// NOTE: we have to send the vote for different block first so we don't just go into precommit round right
-	// away and ignore more prevotes (and thus fail to slash!)
-
-	// add the conflicting vote
-	signAddVotes(cs1, types.PrevoteType, rs.ProposalBlock.Hash(), rs.ProposalBlockParts.Header(), vs2)
-
-	// XXX: Check for existence of Dupeout info
-}
-
-func TestStateSlashingPrecommits(t *testing.T) {
-	cs1, vss := randState(2)
-	vs2 := vss[1]
-
-
-	proposalCh := subscribe(cs1.eventBus, types.EventQueryCompleteProposal)
-	timeoutWaitCh := subscribe(cs1.eventBus, types.EventQueryTimeoutWait)
-	newRoundCh := subscribe(cs1.eventBus, types.EventQueryNewRound)
-	voteCh := subscribeToVoter(cs1, cs1.privValidator.GetAddress())
-
-	// start round and wait for propose and prevote
-	startTestRound(cs1, cs1.Height, 0)
-	<-newRoundCh
-	re := <-proposalCh
-	<-voteCh // prevote
-
-	// add prevote from vs2
-	signAddVotes(cs1, types.PrevoteType, rs.ProposalBlock.Hash(), rs.ProposalBlockParts.Header(), vs2)
-
-	<-voteCh // precommit
-
-	// we should now be stuck in limbo forever, waiting for more prevotes
-	// add one for a different block should cause us to go into prevote wait
-	hash := rs.ProposalBlock.Hash()
-	hash[0] = byte(hash[0]+1) % 255
-	signAddVotes(cs1, types.PrecommitType, hash, rs.ProposalBlockParts.Header(), vs2)
-
-	// NOTE: we have to send the vote for different block first so we don't just go into precommit round right
-	// away and ignore more prevotes (and thus fail to slash!)
-
-	// add precommit from vs2
-	signAddVotes(cs1, types.PrecommitType, rs.ProposalBlock.Hash(), rs.ProposalBlockParts.Header(), vs2)
-
-	// XXX: Check for existence of Dupeout info
-}
-*/
-
-// ------------------------------------------------------------------------------------------
-=======
-//------------------------------------------------------------------------------------------
->>>>>>> 9a4ebc80
 // CatchupSuite
 
 // ------------------------------------------------------------------------------------------
@@ -3239,7 +3057,7 @@
 	err = vs2.SignProposal(chainID, p)
 	require.NoError(t, err)
 	proposal.Signature = p.Signature
-	require.NoError(t, cs1.SetProposalAndBlock(proposal, propBlock, propBlockParts, "some peer"))
+	require.NoError(t, cs1.SetProposalAndBlock(proposal, propBlockParts, "some peer"))
 
 	startTestRound(cs1, height, round)
 	ensureProposal(proposalCh, height, round, blockID)
@@ -3286,7 +3104,7 @@
 	err = vs2.SignProposal(chainID, p)
 	require.NoError(t, err)
 	proposal.Signature = p.Signature
-	require.NoError(t, cs1.SetProposalAndBlock(proposal, propBlock, propBlockParts, "some peer"))
+	require.NoError(t, cs1.SetProposalAndBlock(proposal, propBlockParts, "some peer"))
 
 	startTestRound(cs1, height, round)
 	ensureProposal(proposalCh, height, round, blockID)
