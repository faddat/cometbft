--- conflicted
+++ resolved
@@ -2483,13 +2483,7 @@
 		if err != nil {
 			return nil, err
 		}
-<<<<<<< HEAD
 		vote.Extension = ext
-	case tmproto.PrevoteType:
-		timeout = cs.config.TimeoutPrevote
-=======
-		vote.VoteExtension = ext
->>>>>>> e4ae922c
 	default:
 		timeout = time.Second
 	}
