--- conflicted
+++ resolved
@@ -82,17 +82,12 @@
 
 	mempool := emptyMempool{}
 	evpool := sm.EmptyEvidencePool{}
-<<<<<<< HEAD
 	blockExec := sm.NewBlockExecutor(stateStore, log.TestingLogger(), proxyApp, mempool, evpool, blockStore)
-	consensusState := NewState(ctx, logger, cfg.Consensus, state.Copy(), blockExec, blockStore, mempool, evpool)
-=======
-	blockExec := sm.NewBlockExecutor(stateStore, log.TestingLogger(), proxyApp.Consensus(), mempool, evpool, blockStore)
 	consensusState, err := NewState(ctx, logger, cfg.Consensus, stateStore, blockExec, blockStore, mempool, evpool)
 	if err != nil {
 		t.Fatal(err)
 	}
 
->>>>>>> 0167f0d5
 	consensusState.SetEventBus(eventBus)
 	if privValidator != nil && privValidator != (*privval.FilePV)(nil) {
 		consensusState.SetPrivValidator(ctx, privValidator)
