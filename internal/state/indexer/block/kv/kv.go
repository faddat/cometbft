--- conflicted
+++ resolved
@@ -493,12 +493,7 @@
 			continue
 		}
 
-<<<<<<< HEAD
 		idx.setTmpHeights(tmpHeights, it)
-=======
-		select {
-		case <-ctx.Done():
->>>>>>> 2606eb3b
 
 		if err := ctx.Err(); err != nil {
 			break
@@ -554,15 +549,10 @@
 		// Add to temporary heights map
 		idx.setTmpHeights(tmpHeights, it)
 
-<<<<<<< HEAD
 		// Check for context cancellation
 		select {
 		case <-ctx.Done():
 			return tmpHeights, ctx.Err()
-=======
-			select {
-			case <-ctx.Done():
->>>>>>> 2606eb3b
 
 		default:
 		}
@@ -572,16 +562,7 @@
 		return nil, err
 	}
 
-<<<<<<< HEAD
 	return tmpHeights, nil
-=======
-func (*BlockerIndexer) setTmpHeights(tmpHeights map[string][]byte, it dbm.Iterator) {
-	// If we return attributes that occur within the same events, then store the event sequence in the
-	// result map as well
-	eventSeq, _ := parseEventSeqFromEventKey(it.Key())
-	retVal := it.Value()
-	tmpHeights[string(retVal)+strconv.FormatInt(eventSeq, 10)] = it.Value()
->>>>>>> 2606eb3b
 }
 
 // matchTContains returns all matching block heights that match a given QueryRange.
@@ -733,21 +714,9 @@
 		}
 	}
 
-<<<<<<< HEAD
 	idx.setTmpHeights(tmpHeights, it)
 	return true, nil
 }
-=======
-	// Remove/reduce matches in filteredHeights that were not found in this
-	// match (tmpHeights).
-	for k, v := range filteredHeights {
-		tmpHeight := tmpHeights[k]
-		if tmpHeight == nil || !bytes.Equal(tmpHeight, v) {
-			delete(filteredHeights, k)
-
-			select {
-			case <-ctx.Done():
->>>>>>> 2606eb3b
 
 func (*BlockerIndexer) mergeFilteredHeights(
 	existingFilteredHeights map[string][]byte,
