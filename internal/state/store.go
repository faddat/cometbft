--- conflicted
+++ resolved
@@ -471,12 +471,7 @@
 // PruneABCIResponses attempts to prune all ABCI responses up to, but not
 // including, the given height. On success, returns the number of heights
 // pruned and the new retain height.
-<<<<<<< HEAD
-func (store dbStore) PruneABCIResponses(targetRetainHeight int64) (pruned int64, retainHeight int64, err error) {
-	defer addTimeSample(store.StoreOptions.Metrics.StoreAccessDurationSeconds.With("method", "prune_abci_responses"), time.Now())()
-=======
 func (store dbStore) PruneABCIResponses(targetRetainHeight int64, forceCompact bool) (int64, int64, error) {
->>>>>>> cfe8b888
 	if store.DiscardABCIResponses {
 		return 0, 0, nil
 	}
