--- conflicted
+++ resolved
@@ -296,9 +296,7 @@
 	seenExtCommit := &types.ExtendedCommit{}
 
 	for blockHeight := int64(1); blockHeight <= maxBlockHeight; blockHeight++ {
-<<<<<<< HEAD
-		lastCommit := types.NewCommit(blockHeight-1, 0, types.BlockID{}, nil)
-
+		lastExtCommit = seenExtCommit.Clone()
 		if blockHeight > 1 {
 			lastBlockMeta := blockStore.LoadBlockMeta(blockHeight - 1)
 			lastBlock := blockStore.LoadBlock(blockHeight - 1)
@@ -318,7 +316,7 @@
 				votes[i] = *vote
 				commitSigs[i] = vote.CommitSig()
 			}
-			lastCommit = types.NewCommit(
+			lastExtCommit = types.NewCommit(
 				votes[0].Height,
 				votes[0].Round,
 				lastBlockMeta.BlockID,
@@ -326,11 +324,9 @@
 			)
 
 		}
-=======
-		lastExtCommit = seenExtCommit.Clone()
->>>>>>> b0fe38c2
 
 		thisBlock := sf.MakeBlock(state, blockHeight, lastExtCommit.StripExtensions())
+
 		thisParts, err := thisBlock.MakePartSet(types.BlockPartSizeBytes)
 		require.NoError(t, err)
 		blockID := types.BlockID{Hash: thisBlock.Hash(), PartSetHeader: thisParts.Header()}
@@ -338,7 +334,7 @@
 		// Simulate a commit for the current height
 		vote, err := factory.MakeVote(
 			ctx,
-			privVal,
+			privValArray[0],
 			thisBlock.Header.ChainID,
 			0,
 			thisBlock.Header.Height,
