--- conflicted
+++ resolved
@@ -190,7 +190,6 @@
 
 // respondToPeer loads a block and sends it to the requesting peer, if we have it.
 // Otherwise, we'll respond saying we do not have it.
-<<<<<<< HEAD
 func (r *Reactor) sendHeaderToPeer(ctx context.Context, msg *bcproto.HeaderRequest, peerID types.NodeID, blockSyncCh *p2p.Channel) error {
 	block := r.store.LoadBlockProto(msg.Height)
 
@@ -200,36 +199,25 @@
 		return blockSyncCh.Send(ctx, p2p.Envelope{
 			To:      peerID,
 			Message: &bcproto.HeaderResponse{Header: header},
-=======
+		})
+	}
+	r.logger.Info("peer requesting a block we do not have", "peer", peerID, "height", msg.Height)
+
+	return blockSyncCh.Send(ctx, p2p.Envelope{
+		To:      peerID,
+		Message: &bcproto.NoBlockResponse{Height: msg.Height},
+	})
+}
+
+// respondToPeer loads a block and sends it to the requesting peer, if we have it.
+// Otherwise, we'll respond saying we do not have it.
 func (r *Reactor) respondToPeer(ctx context.Context, msg *bcproto.BlockRequest, peerID types.NodeID, blockSyncCh *p2p.Channel) error {
 	block := r.store.LoadBlockProto(msg.Height)
 	if block != nil {
 		return blockSyncCh.Send(ctx, p2p.Envelope{
 			To:      peerID,
 			Message: &bcproto.BlockResponse{Block: block},
->>>>>>> 6252578a
 		})
-	}
-	r.logger.Info("peer requesting a block we do not have", "peer", peerID, "height", msg.Height)
-
-	return blockSyncCh.Send(ctx, p2p.Envelope{
-		To:      peerID,
-		Message: &bcproto.NoBlockResponse{Height: msg.Height},
-	})
-}
-
-// respondToPeer loads a block and sends it to the requesting peer, if we have it.
-// Otherwise, we'll respond saying we do not have it.
-func (r *Reactor) respondToPeer(ctx context.Context, msg *bcproto.BlockRequest, peerID types.NodeID, blockSyncCh *p2p.Channel) error {
-	block := r.store.LoadBlockProto(msg.Height)
-	if block != nil {
-		blockCommit := r.store.LoadBlockCommitProto(msg.Height)
-		if blockCommit != nil {
-			return blockSyncCh.Send(ctx, p2p.Envelope{
-				To:      peerID,
-				Message: &bcproto.BlockResponse{Block: block},
-			})
-		}
 	}
 
 	r.logger.Info("peer requesting a block we do not have", "peer", peerID, "height", msg.Height)
@@ -563,11 +551,7 @@
 
 			newBlockParts, err2 := newBlock.MakePartSet(types.BlockPartSizeBytes)
 			if err2 != nil {
-<<<<<<< HEAD
-				r.logger.Error("failed to make ",
-=======
 				r.logger.Error("failed to make block at ",
->>>>>>> 6252578a
 					"height", newBlock.Height,
 					"err", err2.Error())
 				return
@@ -577,39 +561,6 @@
 				newBlockPartSetHeader = newBlockParts.Header()
 				newBlockID            = types.BlockID{Hash: newBlock.Hash(), PartSetHeader: newBlockPartSetHeader}
 			)
-<<<<<<< HEAD
-
-			if r.lastTrustedBlock != nil {
-				err := VerifyNextBlock(newBlock, newBlockID, verifyBlock, r.lastTrustedBlock.block, r.lastTrustedBlock.commit, state.NextValidators)
-
-				if err != nil {
-					switch err.(type) {
-					case ErrBlockIDDiff:
-					case ErrValidationFailed:
-						peerID := r.pool.RedoRequest(r.lastTrustedBlock.block.Height + 1)
-						if serr := blockSyncCh.SendError(ctx, p2p.PeerError{
-							NodeID: peerID,
-							Err:    errors.New("invalid block for verification"),
-						}); serr != nil {
-							return
-						}
-					case ErrInvalidVerifyBlock:
-						r.logger.Error(
-							err.Error(),
-							"last_commit", verifyBlock.LastCommit,
-							"block_id", newBlockID,
-							"height", r.lastTrustedBlock.block.Height,
-						)
-						peerID := r.pool.RedoRequest(r.lastTrustedBlock.block.Height + 2)
-						if serr := blockSyncCh.SendError(ctx, p2p.PeerError{
-							NodeID: peerID,
-							Err:    err,
-						}); serr != nil {
-							return
-						}
-					}
-
-=======
 			// Finally, verify the first block using the second's commit.
 			//
 			// NOTE: We can probably make this more efficient, but note that calling
@@ -670,7 +621,6 @@
 					if r.lastTrustedBlock == nil {
 						panic("Failed to load last trusted block")
 					}
->>>>>>> 6252578a
 				}
 				oldHash := r.initialState.Validators.Hash()
 				if !bytes.Equal(oldHash, newBlock.ValidatorsHash) {
@@ -679,56 +629,19 @@
 						"new hash ", newBlock.ValidatorsHash,
 					)
 
-<<<<<<< HEAD
-			} else {
-				// we need to load the last block we trusted
-				if r.initialState.LastBlockHeight != 0 {
-					r.lastTrustedBlock = &BlockResponse{r.store.LoadBlock(r.initialState.LastBlockHeight), r.store.LoadBlockCommit(r.initialState.LastBlockHeight)}
-					if r.lastTrustedBlock == nil {
-						panic("Failed to load last trusted block")
-=======
 					peerID := r.pool.RedoRequest(r.lastTrustedBlock.block.Height + 1)
 					if serr := blockSyncCh.SendError(ctx, p2p.PeerError{
 						NodeID: peerID,
 						Err:    ErrValidationFailed{},
 					}); serr != nil {
 						return
->>>>>>> 6252578a
 					}
 					continue // was return previously
 				}
-<<<<<<< HEAD
-				oldHash := r.initialState.Validators.Hash()
-				if !bytes.Equal(oldHash, newBlock.ValidatorsHash) {
-
-					fmt.Println(
-
-						"initial hash ", r.initialState.Validators.Hash(),
-						"new hash ", newBlock.ValidatorsHash,
-					)
-					return
-				}
 
 			}
 			if err := r.verifyWithWitnesses(newBlock); err != nil {
 				r.logger.Debug("Witness verificatio nfailed")
-			}
-			if r.lastTrustedBlock == nil {
-				r.lastTrustedBlock = &BlockResponse{block: newBlock, commit: verifyBlock.LastCommit}
-			} else {
-				r.lastTrustedBlock.block = newBlock
-				r.lastTrustedBlock.commit = verifyBlock.LastCommit
-			}
-
-			r.pool.PopRequest()
-
-			// TODO: batch saves so we do not persist to disk every block
-			r.store.SaveBlock(newBlock, newBlockParts, verifyBlock.LastCommit)
-
-			var err error
-=======
-
-				r.lastTrustedBlock = &BlockResponse{block: newBlock, commit: verifyBlock.LastCommit}
 			}
 			var err error
 			// validate the block before we persist it
@@ -752,22 +665,11 @@
 
 			// TODO: batch saves so we do not persist to disk every block
 			r.store.SaveBlock(newBlock, newBlockParts, verifyBlock.LastCommit)
->>>>>>> 6252578a
 
 			// TODO: Same thing for app - but we would need a way to get the hash
 			// without persisting the state.
 			state, err = r.blockExec.ApplyBlock(ctx, state, newBlockID, newBlock)
 			if err != nil {
-<<<<<<< HEAD
-				// TODO: This is bad, are we zombie?
-				panic(fmt.Sprintf("failed to process committed block (%d:%X): %v", newBlock.Height, newBlock.Hash(), err))
-			}
-
-			r.metrics.RecordConsMetrics(newBlock)
-
-			blocksSynced++
-
-=======
 				panic(fmt.Sprintf("failed to process committed block (%d:%X): %v", newBlock.Height, newBlock.Hash(), err))
 			}
 
@@ -780,7 +682,6 @@
 
 			blocksSynced++
 
->>>>>>> 6252578a
 			if blocksSynced%100 == 0 {
 				lastRate = 0.9*lastRate + 0.1*(100/time.Since(lastHundred).Seconds())
 				r.logger.Info(
