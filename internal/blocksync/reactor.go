package blocksync

import (
	"fmt"
	"reflect"
	"sync"
	"time"

	bcproto "github.com/cometbft/cometbft/api/cometbft/blocksync/v1"
	sm "github.com/cometbft/cometbft/internal/state"
	"github.com/cometbft/cometbft/internal/store"
	"github.com/cometbft/cometbft/libs/log"
	"github.com/cometbft/cometbft/p2p"
	"github.com/cometbft/cometbft/types"
)

const (
	// BlocksyncChannel is a channel for blocks and status updates (`BlockStore` height).
	BlocksyncChannel = byte(0x40)

	trySyncIntervalMS = 10

	// stop syncing when last block's time is
	// within this much of the system time.
	// stopSyncingDurationMinutes = 10.

	// ask for best height every 10s.
	statusUpdateIntervalSeconds = 10
	// check if we should switch to consensus reactor.
	switchToConsensusIntervalSeconds = 1
)

type consensusReactor interface {
	// for when we switch from blocksync reactor and block sync to
	// the consensus machine
	SwitchToConsensus(state sm.State, skipWAL bool)
}

type mempoolReactor interface {
	// for when we finish doing block sync or state sync
	EnableInOutTxs()
}

type peerError struct {
	err    error
	peerID p2p.ID
}

func (e peerError) Error() string {
	return fmt.Sprintf("error with peer %v: %s", e.peerID, e.err.Error())
}

// Reactor handles long-term catchup syncing.
type Reactor struct {
	p2p.BaseReactor

	// immutable
	initialState sm.State

	blockExec     *sm.BlockExecutor
	store         sm.BlockStore
	pool          *BlockPool
	blockSync     bool
	poolRoutineWg sync.WaitGroup

	requestsCh <-chan BlockRequest
	errorsCh   <-chan peerError

	switchToConsensusMs int

	metrics *Metrics

	// tickers
	trySyncTicker           *time.Ticker
	statusUpdateTicker      *time.Ticker
	switchToConsensusTicker *time.Ticker
}

// NewReactor returns new reactor instance.
func NewReactor(state sm.State, blockExec *sm.BlockExecutor, store *store.BlockStore,
	blockSync bool, metrics *Metrics, offlineStateSyncHeight int64,
) *Reactor {
	storeHeight := store.Height()
	if storeHeight == 0 {
		// If state sync was performed offline and the stores were bootstrapped to height H
		// the state store's lastHeight will be H while blockstore's Height and Base are still 0
		// 1. This scenario should not lead to a panic in this case, which is indicated by
		// having a OfflineStateSyncHeight > 0
		// 2. We need to instruct the blocksync reactor to start fetching blocks from H+1
		// instead of 0.
		storeHeight = offlineStateSyncHeight
	}
	if state.LastBlockHeight != storeHeight {
		panic(fmt.Sprintf("state (%v) and store (%v) height mismatch, stores were left in an inconsistent state", state.LastBlockHeight,
			storeHeight))
	}
	requestsCh := make(chan BlockRequest, maxTotalRequesters)

	const capacity = 1000                      // must be bigger than peers count
	errorsCh := make(chan peerError, capacity) // so we don't block in #Receive#pool.AddBlock

	startHeight := storeHeight + 1
	if startHeight == 1 {
		startHeight = state.InitialHeight
	}
	pool := NewBlockPool(startHeight, requestsCh, errorsCh)

	bcR := &Reactor{
		initialState: state,
		blockExec:    blockExec,
		store:        store,
		pool:         pool,
		blockSync:    blockSync,
		requestsCh:   requestsCh,
		errorsCh:     errorsCh,
		metrics:      metrics,
	}
	bcR.BaseReactor = *p2p.NewBaseReactor("Reactor", bcR)
	return bcR
}

// SetLogger implements service.Service by setting the logger on reactor and pool.
func (bcR *Reactor) SetLogger(l log.Logger) {
	bcR.BaseService.Logger = l
	bcR.pool.Logger = l
}

// OnStart implements Reactor.
func (bcR *Reactor) OnStart() error {
	if bcR.blockSync {
		err := bcR.pool.Start()
		if err != nil {
			return err
		}
		bcR.initTickers() // Initialize tickers here
		bcR.poolRoutineWg.Add(1)
		go func() {
			defer bcR.poolRoutineWg.Done()
			bcR.poolRoutine(false)
		}()
	}
	return nil
}

// SwitchToBlockSync is called by the state sync reactor when switching to block sync.
func (bcR *Reactor) SwitchToBlockSync(state sm.State) error {
	bcR.blockSync = true
	bcR.initialState = state

	bcR.pool.height = state.LastBlockHeight + 1
	err := bcR.pool.Start()
	if err != nil {
		return err
	}
	bcR.poolRoutineWg.Add(1)
	go func() {
		defer bcR.poolRoutineWg.Done()
		bcR.poolRoutine(true)
	}()
	return nil
}

<<<<<<< HEAD
// OnStop implements Reactor.
// OnStop implements Reactor.
=======
// OnStop implements Reactor.  It stops the pool and waits for the poolRoutine to exit.
>>>>>>> ee723b89
func (bcR *Reactor) OnStop() {
	if bcR.blockSync {
		if err := bcR.pool.Stop(); err != nil {
			bcR.Logger.Error("Error stopping pool", "err", err)
		}
		bcR.trySyncTicker.Stop()
		bcR.statusUpdateTicker.Stop()
		bcR.switchToConsensusTicker.Stop()
		bcR.poolRoutineWg.Wait()
	}
}

// GetChannels implements Reactor.
func (*Reactor) GetChannels() []*p2p.ChannelDescriptor {
	return []*p2p.ChannelDescriptor{
		{
			ID:                  BlocksyncChannel,
			Priority:            5,
			SendQueueCapacity:   1000,
			RecvBufferCapacity:  50 * 4096,
			RecvMessageCapacity: MaxMsgSize,
			MessageType:         &bcproto.Message{},
		},
	}
}

// AddPeer implements Reactor by sending our state to peer.
func (bcR *Reactor) AddPeer(peer p2p.Peer) {
	peer.Send(p2p.Envelope{
		ChannelID: BlocksyncChannel,
		Message: &bcproto.StatusResponse{
			Base:   bcR.store.Base(),
			Height: bcR.store.Height(),
		},
	})
	// it's OK if send fails. will try later in poolRoutine

	// peer is added to the pool once we receive the first
	// bcStatusResponseMessage from the peer and call pool.SetPeerRange
}

// RemovePeer implements Reactor by removing peer from the pool.
func (bcR *Reactor) RemovePeer(peer p2p.Peer, _ interface{}) {
	bcR.pool.RemovePeer(peer.ID())
}

// respondToPeer loads a block and sends it to the requesting peer,
// if we have it. Otherwise, we'll respond saying we don't have it.
func (bcR *Reactor) respondToPeer(msg *bcproto.BlockRequest, src p2p.Peer) (queued bool) {
	block, _ := bcR.store.LoadBlock(msg.Height)
	if block == nil {
		bcR.Logger.Info("Peer asking for a block we don't have", "src", src, "height", msg.Height)
		return src.TrySend(p2p.Envelope{
			ChannelID: BlocksyncChannel,
			Message:   &bcproto.NoBlockResponse{Height: msg.Height},
		})
	}

	state, err := bcR.blockExec.Store().Load()
	if err != nil {
		bcR.Logger.Error("loading state", "err", err)
		return false
	}
	var extCommit *types.ExtendedCommit
	if state.ConsensusParams.ABCI.VoteExtensionsEnabled(msg.Height) {
		extCommit = bcR.store.LoadBlockExtendedCommit(msg.Height)
		if extCommit == nil {
			bcR.Logger.Error("found block in store with no extended commit", "block", block)
			return false
		}
	}

	bl, err := block.ToProto()
	if err != nil {
		bcR.Logger.Error("could not convert msg to protobuf", "err", err)
		return false
	}

	return src.TrySend(p2p.Envelope{
		ChannelID: BlocksyncChannel,
		Message: &bcproto.BlockResponse{
			Block:     bl,
			ExtCommit: extCommit.ToProto(),
		},
	})
}

// Receive implements Reactor by handling 4 types of messages (look below).
func (bcR *Reactor) Receive(e p2p.Envelope) {
	if err := ValidateMsg(e.Message); err != nil {
		bcR.Logger.Error("Peer sent us invalid msg", "peer", e.Src, "msg", e.Message, "err", err)
		bcR.Switch.StopPeerForError(e.Src, err)
		return
	}

	bcR.Logger.Debug("Receive", "e.Src", e.Src, "chID", e.ChannelID, "msg", e.Message)

	switch msg := e.Message.(type) {
	case *bcproto.BlockRequest:
		bcR.respondToPeer(msg, e.Src)
	case *bcproto.BlockResponse:
		bi, err := types.BlockFromProto(msg.Block)
		if err != nil {
			bcR.Logger.Error("Peer sent us invalid block", "peer", e.Src, "msg", e.Message, "err", err)
			bcR.Switch.StopPeerForError(e.Src, err)
			return
		}
		var extCommit *types.ExtendedCommit
		if msg.ExtCommit != nil {
			var err error
			extCommit, err = types.ExtendedCommitFromProto(msg.ExtCommit)
			if err != nil {
				bcR.Logger.Error("failed to convert extended commit from proto",
					"peer", e.Src,
					"err", err)
				bcR.Switch.StopPeerForError(e.Src, err)
				return
			}
		}

		if err := bcR.pool.AddBlock(e.Src.ID(), bi, extCommit, msg.Block.Size()); err != nil {
			bcR.Logger.Error("failed to add block", "err", err)
		}
	case *bcproto.StatusRequest:
		// Send peer our state.
		e.Src.TrySend(p2p.Envelope{
			ChannelID: BlocksyncChannel,
			Message: &bcproto.StatusResponse{
				Height: bcR.store.Height(),
				Base:   bcR.store.Base(),
			},
		})
	case *bcproto.StatusResponse:
		// Got a peer status. Unverified.
		bcR.pool.SetPeerRange(e.Src.ID(), msg.Base, msg.Height)
	case *bcproto.NoBlockResponse:
		bcR.Logger.Debug("Peer does not have requested block", "peer", e.Src, "height", msg.Height)
	default:
		bcR.Logger.Error(fmt.Sprintf("Unknown message type %v", reflect.TypeOf(msg)))
	}
}

// Handle messages from the poolReactor telling the reactor what to do.
// NOTE: Don't sleep in the FOR_LOOP or block sync will be slower.
func (bcR *Reactor) poolRoutine(stateSynced bool) {
	bcR.metrics.Syncing.Set(1)
	defer bcR.metrics.Syncing.Set(0)

	blocksSynced := uint64(0)

	chainID := bcR.initialState.ChainID
	state := bcR.initialState

	lastHundred := time.Now()
	lastRate := 0.0

	didProcessCh := make(chan struct{}, 1)

	// Handle requests and errors from the pool.
<<<<<<< HEAD
	go func() {
		for {
			select {
			case <-bcR.Quit():
				return
			case <-bcR.pool.Quit():
				return
			case request := <-bcR.requestsCh:
				bcR.handleBlockRequest(request)
			case err := <-bcR.errorsCh:
				bcR.handlePeerError(err)

			case <-bcR.statusUpdateTicker.C:
				// ask for status updates
				go bcR.BroadcastStatusRequest()
			}
		}
	}()
=======
	go bcR.handleRequestsAndErrors()
>>>>>>> ee723b89

	// FOR_LOOP: is the main loop of the block sync reactor.  It handles the following:
	// - Switching to consensus mode
	// - Processing and applying blocks
	// - Logging the sync rate
	// - Removing the processed block from the pool's request queue
	// - Handling errors during block processing
FOR_LOOP:
	for {
		select {
		case <-bcR.switchToConsensusTicker.C:
			if bcR.handleSwitchToConsensusTicker(&state, &blocksSynced, stateSynced) {
				break FOR_LOOP // exit the loop if ready to switch to consensus
			}

		case <-bcR.trySyncTicker.C: // chan time
<<<<<<< HEAD
			select {
			case didProcessCh <- struct{}{}:
			default:
			}
=======
			bcR.signalProcessing(didProcessCh)
>>>>>>> ee723b89

		case <-didProcessCh:
			// Check if there are any blocks to sync.
			first, second, extCommit := bcR.pool.PeekTwoBlocks()

			// Ensure we have two consecutive blocks for validation.
			if first == nil || second == nil {
				continue FOR_LOOP // Need two blocks for validation, continue loop.
			}

			// Sanity check: Ensure the heights of blocks are consecutive.
			if state.LastBlockHeight > 0 && state.LastBlockHeight+1 != first.Height {
				panic(fmt.Errorf("peeked first block has unexpected height; expected %d, got %d", state.LastBlockHeight+1, first.Height))
			}

			// Sanity check: Ensure the heights of blocks are consecutive.
			if first.Height+1 != second.Height {
				panic(fmt.Errorf("heights of first and second block are not consecutive; expected %d, got %d", state.LastBlockHeight, first.Height))
			}

			// Check for extended commit if required by consensus parameters.
			if extCommit == nil && state.ConsensusParams.ABCI.VoteExtensionsEnabled(first.Height) {
				panic(fmt.Errorf("peeked first block without extended commit at height %d - possible node store corruption", first.Height))
			}

			// Prepare for block processing.
			firstParts, err := first.MakePartSet(types.BlockPartSizeBytes)
			if err != nil {
				bcR.Logger.Error("failed to create part set", "height", first.Height, "err", err)
				continue FOR_LOOP // Skip processing this block on error.
			}

			// Process and apply the block. This includes validation and state update.
			if err := bcR.processAndApplyBlock(&state, first, second.LastCommit, extCommit, firstParts, chainID); err != nil {
				bcR.Logger.Error("error in processing and applying block", "height", first.Height, "err", err)

				// Handle error by potentially redoing the request from another peer.
				bcR.handleBlockProcessingError(first.Height, second.Height)
				continue FOR_LOOP
			}

			// Update metrics and increment the number of blocks synced.
			bcR.metrics.recordBlockMetrics(first)
			blocksSynced++

			// Log the sync rate every 100 blocks.
			if blocksSynced%100 == 0 {
				lastRate = 0.9*lastRate + 0.1*(100/time.Since(lastHundred).Seconds())
				bcR.Logger.Info("block sync rate", "height", bcR.pool.height, "max_peer_height", bcR.pool.MaxPeerHeight(), "blocks/s", lastRate)
				lastHundred = time.Now()
			}

			// Remove the processed block from the pool's request queue.
			bcR.pool.PopRequest()

			continue FOR_LOOP

		case <-bcR.Quit():
			break FOR_LOOP
		case <-bcR.pool.Quit():
			break FOR_LOOP
		}
	}
}

// BroadcastStatusRequest broadcasts `BlockStore` base and height.
func (bcR *Reactor) BroadcastStatusRequest() {
	bcR.Switch.Broadcast(p2p.Envelope{
		ChannelID: BlocksyncChannel,
		Message:   &bcproto.StatusRequest{},
	})
}

// handleBlockRequest processes a block request from the requests channel.
func (bcR *Reactor) handleBlockRequest(request BlockRequest) {
	peer := bcR.Switch.Peers().Get(request.PeerID)
	if peer == nil {
		return
	}
	queued := peer.TrySend(p2p.Envelope{
		ChannelID: BlocksyncChannel,
		Message:   &bcproto.BlockRequest{Height: request.Height},
	})
	if !queued {
		bcR.Logger.Debug("Send queue is full, drop block request", "peer", peer.ID(), "height", request.Height)
	}
}

// handlePeerError processes an error reported by a peer.
func (bcR *Reactor) handlePeerError(err peerError) {
	peer := bcR.Switch.Peers().Get(err.peerID)
	if peer != nil {
		bcR.Switch.StopPeerForError(peer, err)
	}
}

// handleSwitchToConsensusTicker checks if the node is ready to switch to consensus mode.
func (bcR *Reactor) handleSwitchToConsensusTicker(state *sm.State, blocksSynced *uint64, stateSynced bool) bool {
	height, numPending, lenRequesters := bcR.pool.GetStatus()
	outbound, inbound, _ := bcR.Switch.NumPeers()
	bcR.Logger.Debug("Consensus ticker", "numPending", numPending, "total", lenRequesters,
		"outbound", outbound, "inbound", inbound, "lastHeight", state.LastBlockHeight)

	// Check if we should be using vote extensions.
	missingExtension := true
	if state.LastBlockHeight == 0 ||
		!state.ConsensusParams.ABCI.VoteExtensionsEnabled(state.LastBlockHeight) ||
		*blocksSynced > 0 ||
		(bcR.initialState.LastBlockHeight > 0 && bcR.store.LoadBlockExtendedCommit(bcR.initialState.LastBlockHeight) != nil) {
		missingExtension = false
	}

	// Check if we should switch to consensus mode.
	if !missingExtension && bcR.pool.IsCaughtUp() {
		bcR.Logger.Info("Switching to consensus mode!", "height", height)
		if err := bcR.pool.Stop(); err != nil {
			bcR.Logger.Error("Error stopping pool", "err", err)
		}
		if memR, ok := bcR.Switch.Reactor("MEMPOOL").(mempoolReactor); ok {
			memR.EnableInOutTxs()
		}
		if conR, ok := bcR.Switch.Reactor("CONSENSUS").(consensusReactor); ok {
			conR.SwitchToConsensus(*state, *blocksSynced > 0 || stateSynced)
		}
		return true // indicate that the switch to consensus is ready
	}

	return false // indicate that the switch to consensus is not ready
}

// processAndApplyBlock validates and applies a block to the state.
func (bcR *Reactor) processAndApplyBlock(state *sm.State, first *types.Block, second *types.Commit, extCommit *types.ExtendedCommit, firstParts *types.PartSet, chainID string) error {
	firstID := types.BlockID{Hash: first.Hash(), PartSetHeader: firstParts.Header()}

	// Verify the first block using the second's commit
	if err := state.Validators.VerifyCommitLight(chainID, firstID, first.Height, second); err != nil {
		return err
	}

	// Validate the block before persisting it
	if err := bcR.blockExec.ValidateBlock(*state, first); err != nil {
		return err
	}

	// Ensure vote extensions if required
	if state.ConsensusParams.ABCI.VoteExtensionsEnabled(first.Height) {
		if err := extCommit.EnsureExtensions(true); err != nil {
			return err
		}
	} else if extCommit != nil {
		return fmt.Errorf("received non-nil extCommit for height %d (extensions disabled)", first.Height)
	}

	// Save and apply the block
	if state.ConsensusParams.ABCI.VoteExtensionsEnabled(first.Height) {
		bcR.store.SaveBlockWithExtendedCommit(first, firstParts, extCommit)
	} else {
		bcR.store.SaveBlock(first, firstParts, second)
	}

	newState, err := bcR.blockExec.ApplyBlock(*state, firstID, first)
	if err != nil {
		return fmt.Errorf("failed to process committed block (%d:%X): %v", first.Height, first.Hash(), err)
	}

	*state = newState // Update the state reference
	return nil
}

// handleBlockProcessingError handles errors during block processing by redoing requests from peers.
func (bcR *Reactor) handleBlockProcessingError(firstBlockHeight, secondBlockHeight int64) {
	// Redo the request for the first block from another peer.
	peerID1 := bcR.pool.RedoRequest(firstBlockHeight)
	peer1 := bcR.Switch.Peers().Get(peerID1)
	if peer1 != nil {
		// Stop the peer for error.
		bcR.Switch.StopPeerForError(peer1, ErrReactorValidation{Err: fmt.Errorf("error in block validation at height %d", firstBlockHeight)})
	}

	// Redo the request for the second block from another peer.
	peerID2 := bcR.pool.RedoRequest(secondBlockHeight)
	// Check if the second peer is different from the first peer to avoid redundancy.
	if peerID2 != peerID1 {
		peer2 := bcR.Switch.Peers().Get(peerID2)
		if peer2 != nil {
			// Stop the peer for error.
			bcR.Switch.StopPeerForError(peer2, ErrReactorValidation{Err: fmt.Errorf("error in block validation at height %d", secondBlockHeight)})
		}
	}
}

// initTickers initializes all tickers used in the Reactor.
func (bcR *Reactor) initTickers() {
	bcR.trySyncTicker = time.NewTicker(trySyncIntervalMS * time.Millisecond)
	bcR.statusUpdateTicker = time.NewTicker(statusUpdateIntervalSeconds * time.Second)
	if bcR.switchToConsensusMs == 0 {
		bcR.switchToConsensusMs = switchToConsensusIntervalSeconds * 1000
	}
	bcR.switchToConsensusTicker = time.NewTicker(time.Duration(bcR.switchToConsensusMs) * time.Millisecond)
<<<<<<< HEAD
=======
}

// handleRequestsAndErrors handles requests and errors from the pool.
func (bcR *Reactor) handleRequestsAndErrors() {
	for {
		select {
		case <-bcR.Quit():
			return
		case <-bcR.pool.Quit():
			return
		case request := <-bcR.requestsCh:
			bcR.handleBlockRequest(request)
		case err := <-bcR.errorsCh:
			bcR.handlePeerError(err)

		case <-bcR.statusUpdateTicker.C:
			// ask for status updates
			go bcR.BroadcastStatusRequest()
		}
	}
}

// signalProcessing signals that block processing should be attempted.
func (bcR *Reactor) signalProcessing(didProcessCh chan struct{}) {
	select {
	case didProcessCh <- struct{}{}:
	default:
	}
>>>>>>> ee723b89
}<|MERGE_RESOLUTION|>--- conflicted
+++ resolved
@@ -160,12 +160,7 @@
 	return nil
 }
 
-<<<<<<< HEAD
-// OnStop implements Reactor.
-// OnStop implements Reactor.
-=======
 // OnStop implements Reactor.  It stops the pool and waits for the poolRoutine to exit.
->>>>>>> ee723b89
 func (bcR *Reactor) OnStop() {
 	if bcR.blockSync {
 		if err := bcR.pool.Stop(); err != nil {
@@ -325,28 +320,7 @@
 	didProcessCh := make(chan struct{}, 1)
 
 	// Handle requests and errors from the pool.
-<<<<<<< HEAD
-	go func() {
-		for {
-			select {
-			case <-bcR.Quit():
-				return
-			case <-bcR.pool.Quit():
-				return
-			case request := <-bcR.requestsCh:
-				bcR.handleBlockRequest(request)
-			case err := <-bcR.errorsCh:
-				bcR.handlePeerError(err)
-
-			case <-bcR.statusUpdateTicker.C:
-				// ask for status updates
-				go bcR.BroadcastStatusRequest()
-			}
-		}
-	}()
-=======
 	go bcR.handleRequestsAndErrors()
->>>>>>> ee723b89
 
 	// FOR_LOOP: is the main loop of the block sync reactor.  It handles the following:
 	// - Switching to consensus mode
@@ -363,14 +337,7 @@
 			}
 
 		case <-bcR.trySyncTicker.C: // chan time
-<<<<<<< HEAD
-			select {
-			case didProcessCh <- struct{}{}:
-			default:
-			}
-=======
 			bcR.signalProcessing(didProcessCh)
->>>>>>> ee723b89
 
 		case <-didProcessCh:
 			// Check if there are any blocks to sync.
@@ -570,8 +537,6 @@
 		bcR.switchToConsensusMs = switchToConsensusIntervalSeconds * 1000
 	}
 	bcR.switchToConsensusTicker = time.NewTicker(time.Duration(bcR.switchToConsensusMs) * time.Millisecond)
-<<<<<<< HEAD
-=======
 }
 
 // handleRequestsAndErrors handles requests and errors from the pool.
@@ -600,5 +565,4 @@
 	case didProcessCh <- struct{}{}:
 	default:
 	}
->>>>>>> ee723b89
 }