package blocksync

import (
	"context"
	"errors"
	"fmt"
	"math"
	"sync"
	"sync/atomic"
	"time"

	"github.com/tendermint/tendermint/internal/libs/flowrate"
	"github.com/tendermint/tendermint/libs/log"
	"github.com/tendermint/tendermint/libs/service"
	"github.com/tendermint/tendermint/types"
)

/*
eg, L = latency = 0.1s
	P = num peers = 10
	FN = num full nodes
	BS = 1kB block size
	CB = 1 Mbit/s = 128 kB/s
	CB/P = 12.8 kB
	B/S = CB/P/BS = 12.8 blocks/s

	12.8 * 0.1 = 1.28 blocks on conn
*/

const (
	requestInterval           = 2 * time.Millisecond
	maxTotalRequesters        = 600
	maxPeerErrBuffer          = 1000
	maxPendingRequests        = maxTotalRequesters
	maxPendingRequestsPerPeer = 20

	// Minimum recv rate to ensure we're receiving blocks from a peer fast
	// enough. If a peer is not sending us data at at least that rate, we
	// consider them to have timedout and we disconnect.
	//
	// Assuming a DSL connection (not a good choice) 128 Kbps (upload) ~ 15 KB/s,
	// sending data across atlantic ~ 7.5 KB/s.
	minRecvRate = 7680

	// Maximum difference between current and new block's height.
	maxDiffBetweenCurrentAndReceivedBlockHeight = 100
)

var peerTimeout = 15 * time.Second // not const so we can override with tests

/*
	Peers self report their heights when we join the block pool.
	Starting from our latest pool.height, we request blocks
	in sequence from peers that reported higher heights than ours.
	Every so often we ask peers what height they're on so we can keep going.

	Requests are continuously made for blocks of higher heights until
	the limit is reached. If most of the requests have no available peers, and we
	are not at peer limits, we can probably switch to consensus reactor
*/

// BlockRequest stores a block request identified by the block Height and the
// PeerID responsible for delivering the block.
type BlockRequest struct {
	Height int64
	PeerID types.NodeID
}

// request the header of a block at a certain height. Used to cross check
// the validated blocks with witnesses
type HeaderRequest struct {
	Height int64
	PeerID types.NodeID
}

// BlockPool keeps track of the block sync peers, block requests and block responses.
type BlockPool struct {
	service.BaseService
	logger log.Logger

	lastAdvance time.Time

	mtx sync.RWMutex
	// block requests
	requesters map[int64]*bpRequester
<<<<<<< HEAD
	// witness requesters
	//TODO we ideally want more than one witness per height
	witnessRequesters map[int64]*witnessRequester
=======
>>>>>>> 6252578a

	height int64 // the lowest key in requesters.
	// peers
	peers         map[types.NodeID]*bpPeer
	maxPeerHeight int64 // the biggest reported height

	// atomic
	numPending int32 // number of requests pending assignment or block response

	requestsCh chan<- BlockRequest
	//ToDO We essentially request a header here but reusing the same message
	// type for now
	witnessRequestsCh chan<- HeaderRequest
	errorsCh          chan<- peerError

	startHeight               int64
	lastHundredBlockTimeStamp time.Time
	lastSyncRate              float64
}

// NewBlockPool returns a new BlockPool with the height equal to start. Block
// requests and errors will be sent to requestsCh and errorsCh accordingly.
func NewBlockPool(
	logger log.Logger,
	start int64,
	requestsCh chan<- BlockRequest,
	errorsCh chan<- peerError,
	witnessRequestCh chan<- HeaderRequest,
) *BlockPool {

	bp := &BlockPool{
		logger:            logger,
		peers:             make(map[types.NodeID]*bpPeer),
		requesters:        make(map[int64]*bpRequester),
		witnessRequesters: make(map[int64]*witnessRequester),
		// verificationRequesters: make(map[int64]*bpRequester),
		height:            start,
		startHeight:       start,
		numPending:        0,
		requestsCh:        requestsCh,
		errorsCh:          errorsCh,
		witnessRequestsCh: witnessRequestCh,
		lastSyncRate:      0,
	}
	bp.BaseService = *service.NewBaseService(logger, "BlockPool", bp)
	return bp
}

// OnStart implements service.Service by spawning requesters routine and recording
// pool's start time.
func (pool *BlockPool) OnStart(ctx context.Context) error {
	pool.lastAdvance = time.Now()
	pool.lastHundredBlockTimeStamp = pool.lastAdvance
	go pool.makeRequestersRoutine(ctx)

	return nil
}

func (*BlockPool) OnStop() {}

// spawns requesters as needed
func (pool *BlockPool) makeRequestersRoutine(ctx context.Context) {
	for pool.IsRunning() {
		if ctx.Err() != nil {
			return
		}

		_, numPending, lenRequesters := pool.GetStatus()
		if numPending >= maxPendingRequests || lenRequesters >= maxTotalRequesters {
			// This is preferable to using a timer because the request interval
			// is so small. Larger request intervals may necessitate using a
			// timer/ticker.
			time.Sleep(requestInterval)
			pool.removeTimedoutPeers()
			continue
		}

		// request for more blocks.
		pool.makeNextRequester(ctx)
	}
}

func (pool *BlockPool) removeTimedoutPeers() {
	pool.mtx.Lock()
	defer pool.mtx.Unlock()

	for _, peer := range pool.peers {
		// check if peer timed out
		if !peer.didTimeout && peer.numPending > 0 {
			curRate := peer.recvMonitor.CurrentTransferRate()
			// curRate can be 0 on start
			if curRate != 0 && curRate < minRecvRate {
				err := errors.New("peer is not sending us data fast enough")
				pool.sendError(err, peer.id)
				pool.logger.Error("SendTimeout", "peer", peer.id,
					"reason", err,
					"curRate", fmt.Sprintf("%d KB/s", curRate/1024),
					"minRate", fmt.Sprintf("%d KB/s", minRecvRate/1024))
				peer.didTimeout = true
			}
		}

		if peer.didTimeout {
			pool.removePeer(peer.id)
		}
	}
}

// GetStatus returns pool's height, numPending requests and the number of
// requesters.
func (pool *BlockPool) GetStatus() (height int64, numPending int32, lenRequesters int) {
	pool.mtx.RLock()
	defer pool.mtx.RUnlock()

	return pool.height, atomic.LoadInt32(&pool.numPending), len(pool.requesters)
}

// IsCaughtUp returns true if this node is caught up, false - otherwise.
func (pool *BlockPool) IsCaughtUp() bool {
	pool.mtx.RLock()
	defer pool.mtx.RUnlock()

	// Need at least 1 peer to be considered caught up.
	if len(pool.peers) == 0 {
		return false
	}

	// NOTE: we use maxPeerHeight - 1 because to sync block H requires block H+1
	// to verify the LastCommit.
	return pool.height >= (pool.maxPeerHeight - 1)
}

func (pool *BlockPool) PeekBlock() (first *types.Block) {
	pool.mtx.RLock()
	defer pool.mtx.RUnlock()

	if r := pool.requesters[pool.height]; r != nil {
		first = r.getBlock()
	}
	return
}

// PeekTwoBlocks returns blocks at pool.height and pool.height+1.
// We need to see the second block's Commit to validate the first block.
// So we peek two blocks at a time.
// The caller will verify the commit.
func (pool *BlockPool) PeekTwoBlocks() (first *types.Block, second *types.Block) {
	pool.mtx.RLock()
	defer pool.mtx.RUnlock()

	if r := pool.requesters[pool.height]; r != nil {
		first = r.getBlock()
	}
	if r := pool.requesters[pool.height+1]; r != nil {
		second = r.getBlock()
	}
	return
}

// PopRequest pops the first block at pool.height.
func (pool *BlockPool) PopRequest() {
	pool.mtx.Lock()
	defer pool.mtx.Unlock()

	if r := pool.requesters[pool.height]; r != nil {
		r.Stop()
		delete(pool.requesters, pool.height)
		delete(pool.witnessRequesters, pool.height)
		pool.height++
		pool.lastAdvance = time.Now()
		// the lastSyncRate will be updated every 100 blocks, it uses the adaptive filter
		// to smooth the block sync rate and the unit represents the number of blocks per second.
		// -1 because the start height is assumed to be 1  @jmalicevic ToDo, verify it is still OK when
		// starting height is not 1
		if (pool.height-pool.startHeight-1)%100 == 0 {
			newSyncRate := 100 / time.Since(pool.lastHundredBlockTimeStamp).Seconds()
			if pool.lastSyncRate == 0 {
				pool.lastSyncRate = newSyncRate
			} else {
				pool.lastSyncRate = 0.9*pool.lastSyncRate + 0.1*newSyncRate
			}
			pool.lastHundredBlockTimeStamp = time.Now()
		}

	} else {
		panic(fmt.Sprintf("Expected requester to pop, got nothing at height %v", pool.height))
	}
	// if r := pool.verificationRequesters[pool.height]; r != nil {
	// 	r.Stop()
	// 	delete(pool.verificationRequesters, pool.height)
	// }
}

// RedoRequest invalidates the block at pool.height,
// Remove the peer and redo request from others.
// Returns the ID of the removed peer.
func (pool *BlockPool) RedoRequest(height int64) types.NodeID {
	pool.mtx.Lock()
	defer pool.mtx.Unlock()

	request := pool.requesters[height]
	peerID := request.getPeerID()
	if peerID != types.NodeID("") {
		// RemovePeer will redo all requesters associated with this peer.
		pool.removePeer(peerID)
	}
	return peerID
}

func (pool *BlockPool) AddWitnessHeader(header *types.Header) {
	pool.mtx.Lock()
	defer pool.mtx.Unlock()
	requester := pool.witnessRequesters[header.Height]

	if requester == nil {
		pool.logger.Error("peer sent us a block we didn't expect")
		return
	}
	requester.SetBlock(header)
	peer := pool.peers[requester.peerID]
	if peer != nil {
		peer.decrPending(header.ToProto().Size())
	}

}

// AddBlock validates that the block comes from the peer it was expected from and calls the requester to store it.
// TODO: ensure that blocks come in order for each peer.
func (pool *BlockPool) AddBlock(peerID types.NodeID, block *types.Block, blockSize int) {
	pool.mtx.Lock()
	defer pool.mtx.Unlock()

	requester := pool.requesters[block.Height]
	if requester == nil {
		pool.logger.Error("peer sent us a block we didn't expect",
			"peer", peerID, "curHeight", pool.height, "blockHeight", block.Height)
		diff := pool.height - block.Height
		if diff < 0 {
			diff *= -1
		}
		if diff > maxDiffBetweenCurrentAndReceivedBlockHeight {
			pool.sendError(errors.New("peer sent us a block we didn't expect with a height too far ahead/behind"), peerID)
		}
		return
	}

	if requester.setBlock(block, peerID) {
		atomic.AddInt32(&pool.numPending, -1)
		peer := pool.peers[peerID]
		if peer != nil {
			peer.decrPending(blockSize)
		}
	} else {

		err := errors.New("requester is different or block already exists")
		pool.logger.Error(err.Error(), "peer", peerID, "requester", requester.getPeerID(), "blockHeight", block.Height)
		pool.sendError(err, peerID)

	}
}

// MaxPeerHeight returns the highest reported height.
func (pool *BlockPool) MaxPeerHeight() int64 {
	pool.mtx.RLock()
	defer pool.mtx.RUnlock()
	return pool.maxPeerHeight
}

// LastAdvance returns the time when the last block was processed (or start
// time if no blocks were processed).
func (pool *BlockPool) LastAdvance() time.Time {
	pool.mtx.RLock()
	defer pool.mtx.RUnlock()
	return pool.lastAdvance
}

// SetPeerRange sets the peer's alleged blockchain base and height.
func (pool *BlockPool) SetPeerRange(peerID types.NodeID, base int64, height int64) {
	pool.mtx.Lock()
	defer pool.mtx.Unlock()

	peer := pool.peers[peerID]
	if peer != nil {
		peer.base = base
		peer.height = height
	} else {
		peer = &bpPeer{
			pool:       pool,
			id:         peerID,
			base:       base,
			height:     height,
			numPending: 0,
			logger:     pool.logger.With("peer", peerID),
			startAt:    time.Now(),
		}

		pool.peers[peerID] = peer
	}

	if height > pool.maxPeerHeight {
		pool.maxPeerHeight = height
	}
}

// RemovePeer removes the peer with peerID from the pool. If there's no peer
// with peerID, function is a no-op.
func (pool *BlockPool) RemovePeer(peerID types.NodeID) {
	pool.mtx.Lock()
	defer pool.mtx.Unlock()

	pool.removePeer(peerID)
}

func (pool *BlockPool) removePeer(peerID types.NodeID) {
	for _, requester := range pool.requesters {
		if requester.getPeerID() == peerID {
			requester.redo(peerID)
		}
<<<<<<< HEAD

	}

	for _, requester := range pool.witnessRequesters {
		if requester.getPeerID() == peerID {
			requester.redo(peerID)
		}
=======

>>>>>>> 6252578a
	}
	peer, ok := pool.peers[peerID]
	if ok {
		if peer.timeout != nil {
			peer.timeout.Stop()
		}

		delete(pool.peers, peerID)

		// Find a new peer with the biggest height and update maxPeerHeight if the
		// peer's height was the biggest.
		if peer.height == pool.maxPeerHeight {
			pool.updateMaxPeerHeight()
		}
	}
}

// If no peers are left, maxPeerHeight is set to 0.
func (pool *BlockPool) updateMaxPeerHeight() {
	var max int64
	for _, peer := range pool.peers {
		if peer.height > max {
			max = peer.height
		}
	}
	pool.maxPeerHeight = max
}

func (pool *BlockPool) pickIncrAvailableWitness(height int64) *bpPeer {
	pool.mtx.Lock()
	defer pool.mtx.Unlock()

	for _, peer := range pool.peers {
		if peer.didTimeout {
			pool.removePeer(peer.id)
			continue
		}
		if peer.numPending >= maxPendingRequestsPerPeer {
			continue
		}
		if height < peer.base || height > peer.height || peer.id == pool.witnessRequesters[height].peerID {
			continue
		}
		peer.incrPending()

		return peer
	}
	return nil
}

// Pick an available peer with the given height available.
// If no peers are available, returns nil.
func (pool *BlockPool) pickIncrAvailablePeer(height int64) *bpPeer {
	pool.mtx.Lock()
	defer pool.mtx.Unlock()

	for _, peer := range pool.peers {
		if peer.didTimeout {
			pool.removePeer(peer.id)
			continue
		}
		if peer.numPending >= maxPendingRequestsPerPeer {
			continue
		}
		if height < peer.base || height > peer.height {
			continue
		}
		peer.incrPending()

		return peer
	}
	return nil
}

func (pool *BlockPool) makeNextRequester(ctx context.Context) {
	pool.mtx.Lock()
	defer pool.mtx.Unlock()

	nextHeight := pool.height + pool.requestersLen()
	if nextHeight > pool.maxPeerHeight {
		return
	}

	request := newBPRequester(pool.logger, pool, nextHeight)
	witnessRequester := newWitnessRequester(pool.logger, pool, nextHeight)
	witnessRequester.excludePeerID = request.peerID
	pool.requesters[nextHeight] = request
<<<<<<< HEAD
	pool.witnessRequesters[nextHeight] = witnessRequester
=======

>>>>>>> 6252578a
	atomic.AddInt32(&pool.numPending, 1)

	err := request.Start(ctx)
	if err != nil {
		request.logger.Error("error starting request", "err", err)
	}
	err = witnessRequester.Start(ctx)
	if err != nil {
		witnessRequester.logger.Error("error starting witness request", "err", err)
	}
}

func (pool *BlockPool) requestersLen() int64 {
	return int64(len(pool.requesters))
}

func (pool *BlockPool) sendRequest(height int64, peerID types.NodeID) {
	if !pool.IsRunning() {
		return
	}
	pool.requestsCh <- BlockRequest{height, peerID}
}

func (pool *BlockPool) sendWitnessRequest(height int64, peerID types.NodeID) {
	if !pool.IsRunning() {
		return
	}
	pool.witnessRequestsCh <- HeaderRequest{height, peerID}
}

func (pool *BlockPool) sendError(err error, peerID types.NodeID) {
	if !pool.IsRunning() {
		return
	}
	pool.errorsCh <- peerError{err, peerID}
}

// for debugging purposes
//nolint:unused
func (pool *BlockPool) debug() string {
	pool.mtx.Lock()
	defer pool.mtx.Unlock()

	str := ""
	nextHeight := pool.height + pool.requestersLen()
	for h := pool.height; h < nextHeight; h++ {
		if pool.requesters[h] == nil {
			str += fmt.Sprintf("H(%v):X ", h)
		} else {
			str += fmt.Sprintf("H(%v):", h)
			str += fmt.Sprintf("B?(%v) ", pool.requesters[h].block != nil)
		}
	}
	return str
}

func (pool *BlockPool) targetSyncBlocks() int64 {
	pool.mtx.RLock()
	defer pool.mtx.RUnlock()

	return pool.maxPeerHeight - pool.startHeight + 1
}

func (pool *BlockPool) getLastSyncRate() float64 {
	pool.mtx.RLock()
	defer pool.mtx.RUnlock()

	return pool.lastSyncRate
}

//-------------------------------------

type bpPeer struct {
	didTimeout  bool
	numPending  int32
	height      int64
	base        int64
	pool        *BlockPool
	id          types.NodeID
	recvMonitor *flowrate.Monitor

	timeout *time.Timer
	startAt time.Time

	logger log.Logger
}

func (peer *bpPeer) resetMonitor() {
	peer.recvMonitor = flowrate.New(peer.startAt, time.Second, time.Second*40)
	initialValue := float64(minRecvRate) * math.E
	peer.recvMonitor.SetREMA(initialValue)
}

func (peer *bpPeer) resetTimeout() {
	if peer.timeout == nil {
		peer.timeout = time.AfterFunc(peerTimeout, peer.onTimeout)
	} else {
		peer.timeout.Reset(peerTimeout)
	}
}

func (peer *bpPeer) incrPending() {
	if peer.numPending == 0 {
		peer.resetMonitor()
		peer.resetTimeout()
	}
	peer.numPending++
}

func (peer *bpPeer) decrPending(recvSize int) {
	peer.numPending--
	if peer.numPending == 0 {
		peer.timeout.Stop()
	} else {
		peer.recvMonitor.Update(recvSize)
		peer.resetTimeout()
	}
}

func (peer *bpPeer) onTimeout() {
	peer.pool.mtx.Lock()
	defer peer.pool.mtx.Unlock()

	err := errors.New("peer did not send us anything")
	peer.pool.sendError(err, peer.id)
	peer.logger.Error("SendTimeout", "reason", err, "timeout", peerTimeout)
	peer.didTimeout = true
}

//-------------------------------------

type BlockResponse struct {
	block  *types.Block
	commit *types.Commit
}

<<<<<<< HEAD
//-------------------------------------

type witnessRequester struct {
	service.BaseService
	peerID      types.NodeID
	header      *types.Header
	height      int64
	getHeaderCh chan struct{}
	redoCh      chan types.NodeID
	mtx         sync.Mutex
	// ID of peer we have already received this block from
	excludePeerID types.NodeID
	pool          *BlockPool
	logger        log.Logger
}

func newWitnessRequester(logger log.Logger, pool *BlockPool, height int64) *witnessRequester {
	wreq := &witnessRequester{
		logger:      pool.logger,
		pool:        pool,
		height:      height,
		getHeaderCh: make(chan struct{}, 1),
		redoCh:      make(chan types.NodeID),
		peerID:      "",
		header:      nil,
	}
	wreq.BaseService = *service.NewBaseService(logger, "witnessReqester", wreq)
	return wreq
}

func (wreq *witnessRequester) SetBlock(header *types.Header) bool {
	wreq.mtx.Lock()
	if wreq.header != nil { //|| wreq.peerID != peerID {
		wreq.mtx.Unlock()
		return false
	}
	wreq.header = header
	wreq.mtx.Unlock()

	select {
	case wreq.getHeaderCh <- struct{}{}:
	default:
	}
	return true
}

func (wreq *witnessRequester) OnStart(ctx context.Context) error {
	go wreq.requestRoutine(ctx)
	return nil
}
func (*witnessRequester) OnStop() {}

func (wreq *witnessRequester) getPeerID() types.NodeID {
	wreq.mtx.Lock()
	defer wreq.mtx.Unlock()
	return wreq.peerID
}

func (wreq *witnessRequester) requestRoutine(ctx context.Context) {
OUTER_LOOP:
	for {
		// Pick a peer to send request to.
		var peer *bpPeer
	PICK_PEER_LOOP:
		for {
			if !wreq.IsRunning() || !wreq.pool.IsRunning() {
				return
			}
			peer = wreq.pool.pickIncrAvailableWitness(wreq.height)
			if peer == nil {
				time.Sleep(requestIntervalMS * time.Millisecond)
				continue PICK_PEER_LOOP
			}
			break PICK_PEER_LOOP
		}
		wreq.mtx.Lock()
		wreq.peerID = peer.id
		wreq.mtx.Unlock()

		// Send request and wait.
		wreq.pool.sendWitnessRequest(wreq.height, peer.id)
	WAIT_LOOP:
		for {
			select {
			case <-ctx.Done():
				return
			case peerID := <-wreq.redoCh:
				if peerID == wreq.peerID {
					wreq.reset()
					continue OUTER_LOOP
				} else {
					continue WAIT_LOOP
				}
			case <-wreq.getHeaderCh:
				// We got a block!
				// Continue the for-loop and wait til Quit.
				continue WAIT_LOOP
			}
		}
	}
}

func (wreq *witnessRequester) redo(peerID types.NodeID) {
	select {
	case wreq.redoCh <- peerID:
	default:
	}
}

func (wreq *witnessRequester) reset() {
	wreq.mtx.Lock()
	defer wreq.mtx.Unlock()
	wreq.peerID = ""
	wreq.header = nil
}

//-------------------------------------

=======
>>>>>>> 6252578a
type bpRequester struct {
	service.BaseService
	logger     log.Logger
	pool       *BlockPool
	height     int64
	gotBlockCh chan struct{}
	redoCh     chan types.NodeID // redo may send multitime, add peerId to identify repeat

	mtx    sync.Mutex
	peerID types.NodeID
	block  *types.Block //*types.Block

}

func newBPRequester(logger log.Logger, pool *BlockPool, height int64) *bpRequester {
	bpr := &bpRequester{
		logger:     pool.logger,
		pool:       pool,
		height:     height,
		gotBlockCh: make(chan struct{}, 1),
		redoCh:     make(chan types.NodeID, 1),

		peerID: "",
		block:  nil,
	}
	bpr.BaseService = *service.NewBaseService(logger, "bpRequester", bpr)
	return bpr
}

func (bpr *bpRequester) OnStart(ctx context.Context) error {
	go bpr.requestRoutine(ctx)
	return nil
}

func (*bpRequester) OnStop() {}

// Returns true if the peer matches and block doesn't already exist.
func (bpr *bpRequester) setBlock(block *types.Block, peerID types.NodeID) bool {
	bpr.mtx.Lock()
	if bpr.block != nil || bpr.peerID != peerID {
		bpr.mtx.Unlock()
		return false
	}
	bpr.block = block
	bpr.mtx.Unlock()

	select {
	case bpr.gotBlockCh <- struct{}{}:
	default:
	}
	return true
}

func (bpr *bpRequester) getBlock() *types.Block {
	bpr.mtx.Lock()
	defer bpr.mtx.Unlock()
	return bpr.block
}

func (bpr *bpRequester) getPeerID() types.NodeID {
	bpr.mtx.Lock()
	defer bpr.mtx.Unlock()
	return bpr.peerID
}

// This is called from the requestRoutine, upon redo().
func (bpr *bpRequester) reset() {
	bpr.mtx.Lock()
	defer bpr.mtx.Unlock()

	if bpr.block != nil {
		atomic.AddInt32(&bpr.pool.numPending, 1)
	}

	bpr.peerID = ""
	bpr.block = nil
}

// Tells bpRequester to pick another peer and try again.
// NOTE: Nonblocking, and does nothing if another redo
// was already requested.
func (bpr *bpRequester) redo(peerID types.NodeID) {
	select {
	case bpr.redoCh <- peerID:
	default:
	}
}

// Responsible for making more requests as necessary
// Returns only when a block is found (e.g. AddBlock() is called)
func (bpr *bpRequester) requestRoutine(ctx context.Context) {
OUTER_LOOP:
	for {
		// Pick a peer to send request to.
		var peer *bpPeer
	PICK_PEER_LOOP:
		for {
			if !bpr.IsRunning() || !bpr.pool.IsRunning() {
				return
			}
			if ctx.Err() != nil {
				return
			}

			peer = bpr.pool.pickIncrAvailablePeer(bpr.height)
			if peer == nil {
				// This is preferable to using a timer because the request
				// interval is so small. Larger request intervals may
				// necessitate using a timer/ticker.
				time.Sleep(requestInterval)
				continue PICK_PEER_LOOP
			}
			break PICK_PEER_LOOP
		}
		bpr.mtx.Lock()
		bpr.peerID = peer.id
		bpr.mtx.Unlock()

		// Send request and wait.
		bpr.pool.sendRequest(bpr.height, peer.id)
	WAIT_LOOP:
		for {
			select {
			case <-ctx.Done():
				return
			case peerID := <-bpr.redoCh:
				if peerID == bpr.peerID {
					bpr.reset()
					continue OUTER_LOOP
				} else {
					continue WAIT_LOOP
				}
			case <-bpr.gotBlockCh:
				// We got a block!
				// Continue the for-loop and wait til Quit.
				continue WAIT_LOOP
			}
		}
	}
}<|MERGE_RESOLUTION|>--- conflicted
+++ resolved
@@ -83,12 +83,9 @@
 	mtx sync.RWMutex
 	// block requests
 	requesters map[int64]*bpRequester
-<<<<<<< HEAD
 	// witness requesters
 	//TODO we ideally want more than one witness per height
 	witnessRequesters map[int64]*witnessRequester
-=======
->>>>>>> 6252578a
 
 	height int64 // the lowest key in requesters.
 	// peers
@@ -124,7 +121,6 @@
 		peers:             make(map[types.NodeID]*bpPeer),
 		requesters:        make(map[int64]*bpRequester),
 		witnessRequesters: make(map[int64]*witnessRequester),
-		// verificationRequesters: make(map[int64]*bpRequester),
 		height:            start,
 		startHeight:       start,
 		numPending:        0,
@@ -219,16 +215,6 @@
 	// NOTE: we use maxPeerHeight - 1 because to sync block H requires block H+1
 	// to verify the LastCommit.
 	return pool.height >= (pool.maxPeerHeight - 1)
-}
-
-func (pool *BlockPool) PeekBlock() (first *types.Block) {
-	pool.mtx.RLock()
-	defer pool.mtx.RUnlock()
-
-	if r := pool.requesters[pool.height]; r != nil {
-		first = r.getBlock()
-	}
-	return
 }
 
 // PeekTwoBlocks returns blocks at pool.height and pool.height+1.
@@ -276,10 +262,6 @@
 	} else {
 		panic(fmt.Sprintf("Expected requester to pop, got nothing at height %v", pool.height))
 	}
-	// if r := pool.verificationRequesters[pool.height]; r != nil {
-	// 	r.Stop()
-	// 	delete(pool.verificationRequesters, pool.height)
-	// }
 }
 
 // RedoRequest invalidates the block at pool.height,
@@ -407,7 +389,6 @@
 		if requester.getPeerID() == peerID {
 			requester.redo(peerID)
 		}
-<<<<<<< HEAD
 
 	}
 
@@ -415,9 +396,6 @@
 		if requester.getPeerID() == peerID {
 			requester.redo(peerID)
 		}
-=======
-
->>>>>>> 6252578a
 	}
 	peer, ok := pool.peers[peerID]
 	if ok {
@@ -505,11 +483,7 @@
 	witnessRequester := newWitnessRequester(pool.logger, pool, nextHeight)
 	witnessRequester.excludePeerID = request.peerID
 	pool.requesters[nextHeight] = request
-<<<<<<< HEAD
 	pool.witnessRequesters[nextHeight] = witnessRequester
-=======
-
->>>>>>> 6252578a
 	atomic.AddInt32(&pool.numPending, 1)
 
 	err := request.Start(ctx)
@@ -646,7 +620,6 @@
 	commit *types.Commit
 }
 
-<<<<<<< HEAD
 //-------------------------------------
 
 type witnessRequester struct {
@@ -765,8 +738,6 @@
 
 //-------------------------------------
 
-=======
->>>>>>> 6252578a
 type bpRequester struct {
 	service.BaseService
 	logger     log.Logger
@@ -777,8 +748,7 @@
 
 	mtx    sync.Mutex
 	peerID types.NodeID
-	block  *types.Block //*types.Block
-
+	block  *types.Block
 }
 
 func newBPRequester(logger log.Logger, pool *BlockPool, height int64) *bpRequester {
