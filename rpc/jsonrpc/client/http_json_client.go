--- conflicted
+++ resolved
@@ -25,13 +25,12 @@
 	protoUNIX  = "unix"
 )
 
-<<<<<<< HEAD
-// -------------------------------------------------------------
-=======
+
+
 var endsWithPortPattern = regexp.MustCompile(`:[0-9]+$`)
 
-//-------------------------------------------------------------
->>>>>>> 9c9ffba6
+
+
 
 // Parsed URL structure.
 type parsedURL struct {
