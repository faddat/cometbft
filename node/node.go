--- conflicted
+++ resolved
@@ -371,15 +371,11 @@
 
 	logNodeStartupInfo(state, pubKey, logger, consensusLogger)
 
-<<<<<<< HEAD
 	// Make MempoolReactor
-	mempool, mempoolReactor, err := createMempoolAndMempoolReactor(config, proxyApp, state, memplMetrics, logger)
+	mempool, mempoolReactor := createMempoolAndMempoolReactor(config, proxyApp, state, memplMetrics, logger)
 	if err != nil {
 		return nil, err
 	}
-=======
-	mempool, mempoolReactor := createMempoolAndMempoolReactor(config, proxyApp, state, memplMetrics, logger)
->>>>>>> cb99e533
 
 	evidenceReactor, evidencePool, err := createEvidenceReactor(config, dbProvider, stateStore, blockStore, logger)
 	if err != nil {
