--- conflicted
+++ resolved
@@ -67,11 +67,7 @@
 func dumpProfile(dir, addr, profile string, debug int) error {
 	endpoint := fmt.Sprintf("%s/debug/pprof/%s?debug=%d", addr, profile, debug)
 
-<<<<<<< HEAD
-	//nolint: gosec
-=======
 	//nolint:gosec,nolintlint
->>>>>>> e914fe40
 	resp, err := http.Get(endpoint)
 	if err != nil {
 		return fmt.Errorf("failed to query for %s profile: %w", profile, err)
