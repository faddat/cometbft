package e2e

import (
	"errors"
	"fmt"
	"io"
	"math/rand"
	"net"
	"path/filepath"
	"sort"
	"strconv"
	"strings"
	"time"

	"github.com/cometbft/cometbft/crypto"
	"github.com/cometbft/cometbft/crypto/ed25519"
	"github.com/cometbft/cometbft/crypto/secp256k1"
	rpchttp "github.com/cometbft/cometbft/rpc/client/http"
)

const (
	randomSeed               int64  = 2308084734268
	proxyPortFirst           uint32 = 5701
	prometheusProxyPortFirst uint32 = 6701

	defaultBatchSize   = 2
	defaultConnections = 1
	defaultTxSizeBytes = 1024

	localVersion = "cometbft/e2e-node:local-version"
)

type (
	Mode         string
	Protocol     string
	Perturbation string
)

const (
	ModeValidator Mode = "validator"
	ModeFull      Mode = "full"
	ModeLight     Mode = "light"
	ModeSeed      Mode = "seed"

	ProtocolBuiltin       Protocol = "builtin"
	ProtocolBuiltinUnsync Protocol = "builtin_unsync"
	ProtocolFile          Protocol = "file"
	ProtocolGRPC          Protocol = "grpc"
	ProtocolTCP           Protocol = "tcp"
	ProtocolUNIX          Protocol = "unix"

	PerturbationDisconnect Perturbation = "disconnect"
	PerturbationKill       Perturbation = "kill"
	PerturbationPause      Perturbation = "pause"
	PerturbationRestart    Perturbation = "restart"
	PerturbationUpgrade    Perturbation = "upgrade"

	EvidenceAgeHeight int64         = 7
	EvidenceAgeTime   time.Duration = 500 * time.Millisecond
)

// Testnet represents a single testnet.
type Testnet struct {
	Name                       string
	File                       string
	Dir                        string
	IP                         *net.IPNet
	InitialHeight              int64
	InitialState               map[string]string
	Validators                 map[*Node]int64
	ValidatorUpdates           map[int64]map[*Node]int64
	Nodes                      []*Node
	KeyType                    string
	Evidence                   int
	LoadTxSizeBytes            int
	LoadTxBatchSize            int
	LoadTxConnections          int
	ABCIProtocol               string
	PrepareProposalDelay       time.Duration
	ProcessProposalDelay       time.Duration
	CheckTxDelay               time.Duration
	VoteExtensionDelay         time.Duration
	FinalizeBlockDelay         time.Duration
	UpgradeVersion             string
	Prometheus                 bool
	VoteExtensionsEnableHeight int64
}

// Node represents a CometBFT node in a testnet.
type Node struct {
<<<<<<< HEAD
	Name             string
	Version          string
	Testnet          *Testnet
	Mode             Mode
	SyncApp          bool // Should we use a synchronized app with an unsynchronized local client?
	PrivvalKey       crypto.PrivKey
	NodeKey          crypto.PrivKey
	InternalIP       net.IP
	ExternalIP       net.IP
	ProxyPort        uint32
	StartAt          int64
	BlockSync        string
	StateSync        bool
	Mempool          string
	Database         string
	ABCIProtocol     Protocol
	PrivvalProtocol  Protocol
	PersistInterval  uint64
	SnapshotInterval uint64
	RetainBlocks     uint64
	Seeds            []*Node
	PersistentPeers  []*Node
	Perturbations    []Perturbation

	// SendNoLoad determines if the e2e test should send load to this node.
	SendNoLoad bool
=======
	Name                string
	Version             string
	Testnet             *Testnet
	Mode                Mode
	PrivvalKey          crypto.PrivKey
	NodeKey             crypto.PrivKey
	IP                  net.IP
	ProxyPort           uint32
	StartAt             int64
	BlockSyncVersion    string
	StateSync           bool
	Database            string
	ABCIProtocol        Protocol
	PrivvalProtocol     Protocol
	PersistInterval     uint64
	SnapshotInterval    uint64
	RetainBlocks        uint64
	Seeds               []*Node
	PersistentPeers     []*Node
	Perturbations       []Perturbation
	SendNoLoad          bool
	Prometheus          bool
	PrometheusProxyPort uint32
>>>>>>> 03c5e772
}

// LoadTestnet loads a testnet from a manifest file, using the filename to
// determine the testnet name and directory (from the basename of the file).
// The testnet generation must be deterministic, since it is generated
// separately by the runner and the test cases. For this reason, testnets use a
// random seed to generate e.g. keys.
func LoadTestnet(file string, ifd InfrastructureData) (*Testnet, error) {
	manifest, err := LoadManifest(file)
	if err != nil {
		return nil, err
	}
	return NewTestnetFromManifest(manifest, file, ifd)
}

// NewTestnetFromManifest creates and validates a testnet from a manifest
func NewTestnetFromManifest(manifest Manifest, file string, ifd InfrastructureData) (*Testnet, error) {
	dir := strings.TrimSuffix(file, filepath.Ext(file))

	keyGen := newKeyGenerator(randomSeed)
<<<<<<< HEAD
=======
	proxyPortGen := newPortGenerator(proxyPortFirst)
	prometheusProxyPortGen := newPortGenerator(prometheusProxyPortFirst)
>>>>>>> 03c5e772
	_, ipNet, err := net.ParseCIDR(ifd.Network)
	if err != nil {
		return nil, fmt.Errorf("invalid IP network address %q: %w", ifd.Network, err)
	}

	testnet := &Testnet{
		Name:                       filepath.Base(dir),
		File:                       file,
		Dir:                        dir,
		IP:                         ipNet,
		InitialHeight:              1,
		InitialState:               manifest.InitialState,
		Validators:                 map[*Node]int64{},
		ValidatorUpdates:           map[int64]map[*Node]int64{},
		Nodes:                      []*Node{},
		Evidence:                   manifest.Evidence,
		LoadTxSizeBytes:            manifest.LoadTxSizeBytes,
		LoadTxBatchSize:            manifest.LoadTxBatchSize,
		LoadTxConnections:          manifest.LoadTxConnections,
		ABCIProtocol:               manifest.ABCIProtocol,
		PrepareProposalDelay:       manifest.PrepareProposalDelay,
		ProcessProposalDelay:       manifest.ProcessProposalDelay,
		CheckTxDelay:               manifest.CheckTxDelay,
		VoteExtensionDelay:         manifest.VoteExtensionDelay,
		FinalizeBlockDelay:         manifest.FinalizeBlockDelay,
		UpgradeVersion:             manifest.UpgradeVersion,
		Prometheus:                 manifest.Prometheus,
		VoteExtensionsEnableHeight: manifest.VoteExtensionsEnableHeight,
	}
	if len(manifest.KeyType) != 0 {
		testnet.KeyType = manifest.KeyType
	}
	if manifest.InitialHeight > 0 {
		testnet.InitialHeight = manifest.InitialHeight
	}
	if testnet.ABCIProtocol == "" {
		testnet.ABCIProtocol = string(ProtocolBuiltin)
	}
	if testnet.UpgradeVersion == "" {
		testnet.UpgradeVersion = localVersion
	}
	if testnet.LoadTxConnections == 0 {
		testnet.LoadTxConnections = defaultConnections
	}
	if testnet.LoadTxBatchSize == 0 {
		testnet.LoadTxBatchSize = defaultBatchSize
	}
	if testnet.LoadTxSizeBytes == 0 {
		testnet.LoadTxSizeBytes = defaultTxSizeBytes
	}

	// Set up nodes, in alphabetical order (IPs and ports get same order).
	nodeNames := []string{}
	for name := range manifest.Nodes {
		nodeNames = append(nodeNames, name)
	}
	sort.Strings(nodeNames)
	localHostIP := net.ParseIP("127.0.0.1")

	for _, name := range nodeNames {
		nodeManifest := manifest.Nodes[name]
		ind, ok := ifd.Instances[name]
		if !ok {
			return nil, fmt.Errorf("information for node '%s' missing from infrastructure data", name)
		}
		extIP := localHostIP
		if ifd.Provider != "docker" {
			extIP = ind.IPAddress
		}
		v := nodeManifest.Version
		if v == "" {
			v = localVersion
		}

		node := &Node{
			Name:             name,
			Version:          v,
			Testnet:          testnet,
			PrivvalKey:       keyGen.Generate(manifest.KeyType),
			NodeKey:          keyGen.Generate("ed25519"),
			InternalIP:       ind.IPAddress,
			ExternalIP:       extIP,
			ProxyPort:        ind.Port,
			Mode:             ModeValidator,
			Database:         "goleveldb",
			ABCIProtocol:     Protocol(testnet.ABCIProtocol),
			PrivvalProtocol:  ProtocolFile,
			StartAt:          nodeManifest.StartAt,
			BlockSyncVersion: nodeManifest.BlockSyncVersion,
			StateSync:        nodeManifest.StateSync,
			PersistInterval:  1,
			SnapshotInterval: nodeManifest.SnapshotInterval,
			RetainBlocks:     nodeManifest.RetainBlocks,
			Perturbations:    []Perturbation{},
			SendNoLoad:       nodeManifest.SendNoLoad,
			Prometheus:       testnet.Prometheus,
		}
		if node.StartAt == testnet.InitialHeight {
			node.StartAt = 0 // normalize to 0 for initial nodes, since code expects this
		}
		if node.BlockSyncVersion == "" {
			node.BlockSyncVersion = "v0"
		}
		if nodeManifest.Mode != "" {
			node.Mode = Mode(nodeManifest.Mode)
		}
		if node.Mode == ModeLight {
			node.ABCIProtocol = ProtocolBuiltin
		}
		if nodeManifest.Database != "" {
			node.Database = nodeManifest.Database
		}
		if nodeManifest.PrivvalProtocol != "" {
			node.PrivvalProtocol = Protocol(nodeManifest.PrivvalProtocol)
		}
		if nodeManifest.PersistInterval != nil {
			node.PersistInterval = *nodeManifest.PersistInterval
		}
		if node.Prometheus {
			node.PrometheusProxyPort = prometheusProxyPortGen.Next()
		}
		for _, p := range nodeManifest.Perturb {
			node.Perturbations = append(node.Perturbations, Perturbation(p))
		}
		testnet.Nodes = append(testnet.Nodes, node)
	}

	// We do a second pass to set up seeds and persistent peers, which allows graph cycles.
	for _, node := range testnet.Nodes {
		nodeManifest, ok := manifest.Nodes[node.Name]
		if !ok {
			return nil, fmt.Errorf("failed to look up manifest for node %q", node.Name)
		}
		for _, seedName := range nodeManifest.Seeds {
			seed := testnet.LookupNode(seedName)
			if seed == nil {
				return nil, fmt.Errorf("unknown seed %q for node %q", seedName, node.Name)
			}
			node.Seeds = append(node.Seeds, seed)
		}
		for _, peerName := range nodeManifest.PersistentPeers {
			peer := testnet.LookupNode(peerName)
			if peer == nil {
				return nil, fmt.Errorf("unknown persistent peer %q for node %q", peerName, node.Name)
			}
			node.PersistentPeers = append(node.PersistentPeers, peer)
		}

		// If there are no seeds or persistent peers specified, default to persistent
		// connections to all other nodes.
		if len(node.PersistentPeers) == 0 && len(node.Seeds) == 0 {
			for _, peer := range testnet.Nodes {
				if peer.Name == node.Name {
					continue
				}
				node.PersistentPeers = append(node.PersistentPeers, peer)
			}
		}
	}

	// Set up genesis validators. If not specified explicitly, use all validator nodes.
	if manifest.Validators != nil {
		for validatorName, power := range *manifest.Validators {
			validator := testnet.LookupNode(validatorName)
			if validator == nil {
				return nil, fmt.Errorf("unknown validator %q", validatorName)
			}
			testnet.Validators[validator] = power
		}
	} else {
		for _, node := range testnet.Nodes {
			if node.Mode == ModeValidator {
				testnet.Validators[node] = 100
			}
		}
	}

	// Set up validator updates.
	for heightStr, validators := range manifest.ValidatorUpdates {
		height, err := strconv.Atoi(heightStr)
		if err != nil {
			return nil, fmt.Errorf("invalid validator update height %q: %w", height, err)
		}
		valUpdate := map[*Node]int64{}
		for name, power := range validators {
			node := testnet.LookupNode(name)
			if node == nil {
				return nil, fmt.Errorf("unknown validator %q for update at height %v", name, height)
			}
			valUpdate[node] = power
		}
		testnet.ValidatorUpdates[int64(height)] = valUpdate
	}

	return testnet, testnet.Validate()
}

// Validate validates a testnet.
func (t Testnet) Validate() error {
	if t.Name == "" {
		return errors.New("network has no name")
	}
	if t.IP == nil {
		return errors.New("network has no IP")
	}
	if len(t.Nodes) == 0 {
		return errors.New("network has no nodes")
	}
	for _, node := range t.Nodes {
		if err := node.Validate(t); err != nil {
			return fmt.Errorf("invalid node %q: %w", node.Name, err)
		}
	}
	return nil
}

// Validate validates a node.
func (n Node) Validate(testnet Testnet) error {
	if n.Name == "" {
		return errors.New("node has no name")
	}
	if n.InternalIP == nil {
		return errors.New("node has no IP address")
	}
	if !testnet.IP.Contains(n.InternalIP) {
		return fmt.Errorf("node IP %v is not in testnet network %v", n.InternalIP, testnet.IP)
	}
	if n.ProxyPort == n.PrometheusProxyPort {
		return fmt.Errorf("node local port %v used also for Prometheus local port", n.ProxyPort)
	}
	if n.ProxyPort > 0 && n.ProxyPort <= 1024 {
		return fmt.Errorf("local port %v must be >1024", n.ProxyPort)
	}
	if n.PrometheusProxyPort > 0 && n.PrometheusProxyPort <= 1024 {
		return fmt.Errorf("local port %v must be >1024", n.PrometheusProxyPort)
	}
	for _, peer := range testnet.Nodes {
		if peer.Name != n.Name && peer.ProxyPort == n.ProxyPort {
			return fmt.Errorf("peer %q also has local port %v", peer.Name, n.ProxyPort)
		}
<<<<<<< HEAD
		for _, peer := range testnet.Nodes {
			if peer.Name != n.Name && peer.ProxyPort == n.ProxyPort && peer.InternalIP.Equal(n.InternalIP) {
				return fmt.Errorf("peer %q also has local port %v", peer.Name, n.ProxyPort)
=======
		if n.PrometheusProxyPort > 0 {
			if peer.Name != n.Name && peer.PrometheusProxyPort == n.PrometheusProxyPort {
				return fmt.Errorf("peer %q also has local port %v", peer.Name, n.PrometheusProxyPort)
>>>>>>> 03c5e772
			}
		}
	}
	switch n.BlockSyncVersion {
	case "v0":
	default:
		return fmt.Errorf("invalid block sync setting %q", n.BlockSyncVersion)
	}
	switch n.Database {
	case "goleveldb", "cleveldb", "boltdb", "rocksdb", "badgerdb":
	default:
		return fmt.Errorf("invalid database setting %q", n.Database)
	}
	switch n.ABCIProtocol {
	case ProtocolBuiltin, ProtocolBuiltinUnsync, ProtocolUNIX, ProtocolTCP, ProtocolGRPC:
	default:
		return fmt.Errorf("invalid ABCI protocol setting %q", n.ABCIProtocol)
	}
	if n.Mode == ModeLight && n.ABCIProtocol != ProtocolBuiltin && n.ABCIProtocol != ProtocolBuiltinUnsync {
		return errors.New("light client must use builtin protocol")
	}
	switch n.PrivvalProtocol {
	case ProtocolFile, ProtocolUNIX, ProtocolTCP:
	default:
		return fmt.Errorf("invalid privval protocol setting %q", n.PrivvalProtocol)
	}

	if n.StartAt > 0 && n.StartAt < n.Testnet.InitialHeight {
		return fmt.Errorf("cannot start at height %v lower than initial height %v",
			n.StartAt, n.Testnet.InitialHeight)
	}
	if n.StateSync && n.StartAt == 0 {
		return errors.New("state synced nodes cannot start at the initial height")
	}
	if n.RetainBlocks != 0 && n.RetainBlocks < uint64(EvidenceAgeHeight) {
		return fmt.Errorf("retain_blocks must be 0 or be greater or equal to max evidence age (%d)",
			EvidenceAgeHeight)
	}
	if n.PersistInterval == 0 && n.RetainBlocks > 0 {
		return errors.New("persist_interval=0 requires retain_blocks=0")
	}
	if n.PersistInterval > 1 && n.RetainBlocks > 0 && n.RetainBlocks < n.PersistInterval {
		return errors.New("persist_interval must be less than or equal to retain_blocks")
	}
	if n.SnapshotInterval > 0 && n.RetainBlocks > 0 && n.RetainBlocks < n.SnapshotInterval {
		return errors.New("snapshot_interval must be less than er equal to retain_blocks")
	}

	var upgradeFound bool
	for _, perturbation := range n.Perturbations {
		switch perturbation {
		case PerturbationUpgrade:
			if upgradeFound {
				return fmt.Errorf("'upgrade' perturbation can appear at most once per node")
			}
			upgradeFound = true
		case PerturbationDisconnect, PerturbationKill, PerturbationPause, PerturbationRestart:
		default:
			return fmt.Errorf("invalid perturbation %q", perturbation)
		}
	}

	return nil
}

// LookupNode looks up a node by name. For now, simply do a linear search.
func (t Testnet) LookupNode(name string) *Node {
	for _, node := range t.Nodes {
		if node.Name == name {
			return node
		}
	}
	return nil
}

// ArchiveNodes returns a list of archive nodes that start at the initial height
// and contain the entire blockchain history. They are used e.g. as light client
// RPC servers.
func (t Testnet) ArchiveNodes() []*Node {
	nodes := []*Node{}
	for _, node := range t.Nodes {
		if !node.Stateless() && node.StartAt == 0 && node.RetainBlocks == 0 {
			nodes = append(nodes, node)
		}
	}
	return nodes
}

// RandomNode returns a random non-seed node.
func (t Testnet) RandomNode() *Node {
	for {
		node := t.Nodes[rand.Intn(len(t.Nodes))] //nolint:gosec
		if node.Mode != ModeSeed {
			return node
		}
	}
}

// IPv6 returns true if the testnet is an IPv6 network.
func (t Testnet) IPv6() bool {
	return t.IP.IP.To4() == nil
}

// HasPerturbations returns whether the network has any perturbations.
func (t Testnet) HasPerturbations() bool {
	for _, node := range t.Nodes {
		if len(node.Perturbations) > 0 {
			return true
		}
	}
	return false
}

// Address returns a P2P endpoint address for the node.
func (n Node) AddressP2P(withID bool) string {
	ip := n.InternalIP.String()
	if n.InternalIP.To4() == nil {
		// IPv6 addresses must be wrapped in [] to avoid conflict with : port separator
		ip = fmt.Sprintf("[%v]", ip)
	}
	addr := fmt.Sprintf("%v:26656", ip)
	if withID {
		addr = fmt.Sprintf("%x@%v", n.NodeKey.PubKey().Address().Bytes(), addr)
	}
	return addr
}

// Address returns an RPC endpoint address for the node.
func (n Node) AddressRPC() string {
	ip := n.InternalIP.String()
	if n.InternalIP.To4() == nil {
		// IPv6 addresses must be wrapped in [] to avoid conflict with : port separator
		ip = fmt.Sprintf("[%v]", ip)
	}
	return fmt.Sprintf("%v:26657", ip)
}

// Client returns an RPC client for a node.
func (n Node) Client() (*rpchttp.HTTP, error) {
	return rpchttp.New(fmt.Sprintf("http://%s:%v", n.ExternalIP, n.ProxyPort), "/websocket")
}

// Stateless returns true if the node is either a seed node or a light node
func (n Node) Stateless() bool {
	return n.Mode == ModeLight || n.Mode == ModeSeed
}

// keyGenerator generates pseudorandom Ed25519 keys based on a seed.
type keyGenerator struct {
	random *rand.Rand
}

func newKeyGenerator(seed int64) *keyGenerator {
	return &keyGenerator{
		random: rand.New(rand.NewSource(seed)), //nolint:gosec
	}
}

func (g *keyGenerator) Generate(keyType string) crypto.PrivKey {
	seed := make([]byte, ed25519.SeedSize)

	_, err := io.ReadFull(g.random, seed)
	if err != nil {
		panic(err) // this shouldn't happen
	}
	switch keyType {
	case "secp256k1":
		return secp256k1.GenPrivKeySecp256k1(seed)
	case "", "ed25519":
		return ed25519.GenPrivKeyFromSecret(seed)
	default:
		panic("KeyType not supported") // should not make it this far
	}
}

// portGenerator generates local Docker proxy ports for each node.
type portGenerator struct {
	nextPort uint32
}

func newPortGenerator(firstPort uint32) *portGenerator {
	return &portGenerator{nextPort: firstPort}
}

func (g *portGenerator) Next() uint32 {
	port := g.nextPort
	g.nextPort++
	if g.nextPort == 0 {
		panic("port overflow")
	}
	return port
}

// ipGenerator generates sequential IP addresses for each node, using a random
// network address.
type ipGenerator struct {
	network *net.IPNet
	nextIP  net.IP
}

func newIPGenerator(network *net.IPNet) *ipGenerator {
	nextIP := make([]byte, len(network.IP))
	copy(nextIP, network.IP)
	gen := &ipGenerator{network: network, nextIP: nextIP}
	// Skip network and gateway addresses
	gen.Next()
	gen.Next()
	return gen
}

func (g *ipGenerator) Network() *net.IPNet {
	n := &net.IPNet{
		IP:   make([]byte, len(g.network.IP)),
		Mask: make([]byte, len(g.network.Mask)),
	}
	copy(n.IP, g.network.IP)
	copy(n.Mask, g.network.Mask)
	return n
}

func (g *ipGenerator) Next() net.IP {
	ip := make([]byte, len(g.nextIP))
	copy(ip, g.nextIP)
	for i := len(g.nextIP) - 1; i >= 0; i-- {
		g.nextIP[i]++
		if g.nextIP[i] != 0 {
			break
		}
	}
	return ip
}<|MERGE_RESOLUTION|>--- conflicted
+++ resolved
@@ -88,41 +88,14 @@
 
 // Node represents a CometBFT node in a testnet.
 type Node struct {
-<<<<<<< HEAD
-	Name             string
-	Version          string
-	Testnet          *Testnet
-	Mode             Mode
-	SyncApp          bool // Should we use a synchronized app with an unsynchronized local client?
-	PrivvalKey       crypto.PrivKey
-	NodeKey          crypto.PrivKey
-	InternalIP       net.IP
-	ExternalIP       net.IP
-	ProxyPort        uint32
-	StartAt          int64
-	BlockSync        string
-	StateSync        bool
-	Mempool          string
-	Database         string
-	ABCIProtocol     Protocol
-	PrivvalProtocol  Protocol
-	PersistInterval  uint64
-	SnapshotInterval uint64
-	RetainBlocks     uint64
-	Seeds            []*Node
-	PersistentPeers  []*Node
-	Perturbations    []Perturbation
-
-	// SendNoLoad determines if the e2e test should send load to this node.
-	SendNoLoad bool
-=======
 	Name                string
 	Version             string
 	Testnet             *Testnet
 	Mode                Mode
 	PrivvalKey          crypto.PrivKey
 	NodeKey             crypto.PrivKey
-	IP                  net.IP
+	InternalIP          net.IP
+	ExternalIP          net.IP
 	ProxyPort           uint32
 	StartAt             int64
 	BlockSyncVersion    string
@@ -139,7 +112,6 @@
 	SendNoLoad          bool
 	Prometheus          bool
 	PrometheusProxyPort uint32
->>>>>>> 03c5e772
 }
 
 // LoadTestnet loads a testnet from a manifest file, using the filename to
@@ -160,11 +132,7 @@
 	dir := strings.TrimSuffix(file, filepath.Ext(file))
 
 	keyGen := newKeyGenerator(randomSeed)
-<<<<<<< HEAD
-=======
-	proxyPortGen := newPortGenerator(proxyPortFirst)
 	prometheusProxyPortGen := newPortGenerator(prometheusProxyPortFirst)
->>>>>>> 03c5e772
 	_, ipNet, err := net.ParseCIDR(ifd.Network)
 	if err != nil {
 		return nil, fmt.Errorf("invalid IP network address %q: %w", ifd.Network, err)
@@ -402,18 +370,12 @@
 		return fmt.Errorf("local port %v must be >1024", n.PrometheusProxyPort)
 	}
 	for _, peer := range testnet.Nodes {
-		if peer.Name != n.Name && peer.ProxyPort == n.ProxyPort {
+		if peer.Name != n.Name && peer.ProxyPort == n.ProxyPort && peer.InternalIP.Equal(n.InternalIP) {
 			return fmt.Errorf("peer %q also has local port %v", peer.Name, n.ProxyPort)
 		}
-<<<<<<< HEAD
-		for _, peer := range testnet.Nodes {
-			if peer.Name != n.Name && peer.ProxyPort == n.ProxyPort && peer.InternalIP.Equal(n.InternalIP) {
-				return fmt.Errorf("peer %q also has local port %v", peer.Name, n.ProxyPort)
-=======
 		if n.PrometheusProxyPort > 0 {
 			if peer.Name != n.Name && peer.PrometheusProxyPort == n.PrometheusProxyPort {
 				return fmt.Errorf("peer %q also has local port %v", peer.Name, n.PrometheusProxyPort)
->>>>>>> 03c5e772
 			}
 		}
 	}
