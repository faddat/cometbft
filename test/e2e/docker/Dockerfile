# We need to build in a Linux environment to support C libraries, e.g. RocksDB.
# We use Debian instead of Alpine, so that we can use binary database packages
# instead of spending time compiling them.
<<<<<<< HEAD
FROM cometbft/cometbft-db-testing
=======
FROM cometbft/cometbft-db-testing:v0.10.0
>>>>>>> c60b05f8

RUN apt-get -qq update -y && apt-get -qq upgrade -y >/dev/null

# For the latency-setter script
RUN apt-get -qq install -y iputils-ping iproute2 python3-netifaces >/dev/null
RUN mkdir -p /scripts
COPY test/e2e/pkg/latency/aws-latencies.csv /scripts/
COPY test/e2e/pkg/latency/latency-setter.py /scripts/

# Set up build directory /src/cometbft
ENV COMETBFT_BUILD_OPTIONS badgerdb,boltdb,cleveldb,rocksdb,pebbledb
WORKDIR /src/cometbft

# Fetch dependencies separately (for layer caching)
COPY go.mod go.sum api/go.mod api/go.sum ./
RUN go mod download

# Build CometBFT and install into /usr/bin/cometbft
COPY . .
RUN make build && cp build/cometbft /usr/bin/cometbft
COPY test/e2e/docker/entrypoint* /usr/bin/
RUN cd test/e2e && make node && cp build/node /usr/bin/app

# Set up runtime directory. We don't use a separate runtime image since we need
# e.g. leveldb and rocksdb which are already installed in the build image.
WORKDIR /cometbft
VOLUME /cometbft
ENV CMTHOME=/cometbft
ENV GORACE "halt_on_error=1"

EXPOSE 26656 26657 26660 6060
ENTRYPOINT ["/usr/bin/entrypoint"]
CMD ["node"]
STOPSIGNAL SIGTERM<|MERGE_RESOLUTION|>--- conflicted
+++ resolved
@@ -1,11 +1,7 @@
 # We need to build in a Linux environment to support C libraries, e.g. RocksDB.
 # We use Debian instead of Alpine, so that we can use binary database packages
 # instead of spending time compiling them.
-<<<<<<< HEAD
-FROM cometbft/cometbft-db-testing
-=======
 FROM cometbft/cometbft-db-testing:v0.10.0
->>>>>>> c60b05f8
 
 RUN apt-get -qq update -y && apt-get -qq upgrade -y >/dev/null
 
