package main

import (
	"context"
	"errors"
	"fmt"
	"math/rand"
	"os"
	"strconv"

	"github.com/spf13/cobra"

	"github.com/cometbft/cometbft/libs/log"
	e2e "github.com/cometbft/cometbft/test/e2e/pkg"
	"github.com/cometbft/cometbft/test/e2e/pkg/infra"
	"github.com/cometbft/cometbft/test/e2e/pkg/infra/digitalocean"
	"github.com/cometbft/cometbft/test/e2e/pkg/infra/docker"
)

const randomSeed = 2308084734268

var logger = log.NewTMLogger(log.NewSyncWriter(os.Stdout))

func main() {
	NewCLI().Run()
}

// CLI is the Cobra-based command-line interface.
type CLI struct {
	root     *cobra.Command
	testnet  *e2e.Testnet
	preserve bool
	infp     infra.Provider
}

// NewCLI sets up the CLI.
func NewCLI() *CLI {
	cli := &CLI{}
	cli.root = &cobra.Command{
		Use:           "runner",
		Short:         "End-to-end test runner",
		SilenceUsage:  true,
		SilenceErrors: true, // we'll output them ourselves in Run()
<<<<<<< HEAD
		PersistentPreRunE: func(cmd *cobra.Command, args []string) error {
			return setupTestnet(cmd, cli)
=======
		PersistentPreRunE: func(cmd *cobra.Command, _ []string) error {
			file, err := cmd.Flags().GetString("file")
			if err != nil {
				return err
			}
			m, err := e2e.LoadManifest(file)
			if err != nil {
				return err
			}

			inft, err := cmd.Flags().GetString("infrastructure-type")
			if err != nil {
				return err
			}

			var ifd e2e.InfrastructureData
			switch inft {
			case "docker":
				var err error
				ifd, err = e2e.NewDockerInfrastructureData(m)
				if err != nil {
					return err
				}
			case "digital-ocean":
				p, err := cmd.Flags().GetString("infrastructure-data")
				if err != nil {
					return err
				}
				if p == "" {
					return errors.New("'--infrastructure-data' must be set when using the 'digital-ocean' infrastructure-type")
				}
				ifd, err = e2e.InfrastructureDataFromFile(p)
				if err != nil {
					return fmt.Errorf("parsing infrastructure data: %s", err)
				}
			default:
				return fmt.Errorf("unknown infrastructure type '%s'", inft)
			}

			testnet, err := e2e.LoadTestnet(file, ifd)
			if err != nil {
				return fmt.Errorf("loading testnet: %s", err)
			}

			cli.testnet = testnet
			switch inft {
			case "docker":
				cli.infp = &docker.Provider{
					ProviderData: infra.ProviderData{
						Testnet:            testnet,
						InfrastructureData: ifd,
					},
				}
			case "digital-ocean":
				cli.infp = &digitalocean.Provider{
					ProviderData: infra.ProviderData{
						Testnet:            testnet,
						InfrastructureData: ifd,
					},
				}
			default:
				return fmt.Errorf("bad infrastructure type: %s", inft)
			}
			return nil
>>>>>>> b9512c92
		},
		RunE: func(cmd *cobra.Command, _ []string) error {
			if err := Cleanup(cli.testnet); err != nil {
				return err
			}
			if err := Setup(cli.testnet, cli.infp); err != nil {
				return err
			}

			r := rand.New(rand.NewSource(randomSeed)) //nolint: gosec

			chLoadResult := make(chan error)
			ctx, loadCancel := context.WithCancel(context.Background())
			defer loadCancel()
			go func() {
				err := Load(ctx, cli.testnet)
				if err != nil {
					logger.Error(fmt.Sprintf("Transaction load failed: %v", err.Error()))
				}
				chLoadResult <- err
			}()

			if err := Start(cmd.Context(), cli.testnet, cli.infp); err != nil {
				return err
			}

			if err := Wait(cmd.Context(), cli.testnet, 5); err != nil { // allow some txs to go through
				return err
			}

			if cli.testnet.HasPerturbations() {
				if err := Perturb(cmd.Context(), cli.testnet, cli.infp); err != nil {
					return err
				}
				if err := Wait(cmd.Context(), cli.testnet, 5); err != nil { // allow some txs to go through
					return err
				}
			}

			if cli.testnet.Evidence > 0 {
				if err := InjectEvidence(ctx, r, cli.testnet, cli.testnet.Evidence); err != nil {
					return err
				}
				if err := Wait(cmd.Context(), cli.testnet, 5); err != nil { // ensure chain progress
					return err
				}
			}

			loadCancel()
			if err := <-chLoadResult; err != nil {
				return err
			}
			if err := Wait(cmd.Context(), cli.testnet, 5); err != nil { // wait for network to settle before tests
				return err
			}
			if err := Test(cli.testnet, cli.infp.GetInfrastructureData()); err != nil {
				return err
			}
			if !cli.preserve {
				if err := Cleanup(cli.testnet); err != nil {
					return err
				}
			}
			return nil
		},
	}

	cli.root.PersistentFlags().StringP("file", "f", "", "Testnet TOML manifest")
	_ = cli.root.MarkPersistentFlagRequired("file")

	cli.root.PersistentFlags().StringP("infrastructure-type", "", "docker", "Backing infrastructure used to run the testnet. Either 'digital-ocean' or 'docker'")

	cli.root.PersistentFlags().StringP("infrastructure-data", "", "", "path to the json file containing the infrastructure data. Only used if the 'infrastructure-type' is set to a value other than 'docker'")

	cli.root.Flags().BoolVarP(&cli.preserve, "preserve", "p", false,
		"Preserves the running of the test net after tests are completed")

<<<<<<< HEAD
	cli.addSetupCommand()
	cli.addStartCommand()
	cli.addPerturbCommand()
	cli.addStopCommand()
	cli.addBenchmarkCommand()
=======
	cli.root.AddCommand(&cobra.Command{
		Use:   "setup",
		Short: "Generates the testnet directory and configuration",
		RunE: func(_ *cobra.Command, _ []string) error {
			return Setup(cli.testnet, cli.infp)
		},
	})

	cli.root.AddCommand(&cobra.Command{
		Use:   "start",
		Short: "Starts the testnet, waiting for nodes to become available",
		RunE: func(cmd *cobra.Command, _ []string) error {
			_, err := os.Stat(cli.testnet.Dir)
			if os.IsNotExist(err) {
				err = Setup(cli.testnet, cli.infp)
			}
			if err != nil {
				return err
			}
			return Start(cmd.Context(), cli.testnet, cli.infp)
		},
	})

	cli.root.AddCommand(&cobra.Command{
		Use:   "perturb",
		Short: "Perturbs the testnet, e.g. by restarting or disconnecting nodes",
		RunE: func(cmd *cobra.Command, _ []string) error {
			return Perturb(cmd.Context(), cli.testnet, cli.infp)
		},
	})
>>>>>>> b9512c92

	cli.root.AddCommand(&cobra.Command{
		Use:   "wait",
		Short: "Waits for a few blocks to be produced and all nodes to catch up",
		RunE: func(cmd *cobra.Command, _ []string) error {
			return Wait(cmd.Context(), cli.testnet, 5)
		},
	})

	cli.root.AddCommand(&cobra.Command{
<<<<<<< HEAD
=======
		Use:   "stop",
		Short: "Stops the testnet",
		RunE: func(_ *cobra.Command, _ []string) error {
			logger.Info("Stopping testnet")
			return cli.infp.StopTestnet(context.Background())
		},
	})

	cli.root.AddCommand(&cobra.Command{
>>>>>>> b9512c92
		Use:   "load",
		Short: "Generates transaction load until the command is canceled",
		RunE: func(_ *cobra.Command, _ []string) (err error) {
			return Load(context.Background(), cli.testnet)
		},
	})

	cli.root.AddCommand(&cobra.Command{
		Use:   "evidence [amount]",
		Args:  cobra.MaximumNArgs(1),
		Short: "Generates and broadcasts evidence to a random node",
		RunE: func(cmd *cobra.Command, args []string) (err error) {
			amount := 1

			if len(args) == 1 {
				amount, err = strconv.Atoi(args[0])
				if err != nil {
					return err
				}
			}

			return InjectEvidence(
				cmd.Context(),
				rand.New(rand.NewSource(randomSeed)), //nolint: gosec
				cli.testnet,
				amount,
			)
		},
	})

	cli.root.AddCommand(&cobra.Command{
		Use:   "test",
		Short: "Runs test cases against a running testnet",
		RunE: func(_ *cobra.Command, _ []string) error {
			return Test(cli.testnet, cli.infp.GetInfrastructureData())
		},
	})

	cli.root.AddCommand(&cobra.Command{
		Use:   "cleanup",
		Short: "Removes the testnet directory",
		RunE: func(_ *cobra.Command, _ []string) error {
			return Cleanup(cli.testnet)
		},
	})

	cli.root.AddCommand(&cobra.Command{
		Use:   "logs",
		Short: "Shows the testnet logs",
		RunE: func(_ *cobra.Command, _ []string) error {
			return docker.ExecComposeVerbose(context.Background(), cli.testnet.Dir, "logs")
		},
	})

	cli.root.AddCommand(&cobra.Command{
		Use:   "tail",
		Short: "Tails the testnet logs",
		RunE: func(_ *cobra.Command, _ []string) error {
			return docker.ExecComposeVerbose(context.Background(), cli.testnet.Dir, "logs", "--follow")
		},
	})

	return cli
}

// Run runs the CLI.
func (cli *CLI) Run() {
	if err := cli.root.Execute(); err != nil {
		logger.Error(err.Error())
		os.Exit(1)
	}
}

// setupTestnet sets up the testnet based on provided flags.
func setupTestnet(cmd *cobra.Command, cli *CLI) error {
	file, err := cmd.Flags().GetString("file")
	if err != nil {
		return err
	}
	m, err := e2e.LoadManifest(file)
	if err != nil {
		return err
	}

	inft, err := cmd.Flags().GetString("infrastructure-type")
	if err != nil {
		return err
	}

	var ifd e2e.InfrastructureData
	switch inft {
	case "docker":
		var err error
		ifd, err = e2e.NewDockerInfrastructureData(m)
		if err != nil {
			return err
		}
	case "digital-ocean":
		p, err := cmd.Flags().GetString("infrastructure-data")
		if err != nil {
			return err
		}
		if p == "" {
			return errors.New("'--infrastructure-data' must be set when using the 'digital-ocean' infrastructure-type")
		}
		ifd, err = e2e.InfrastructureDataFromFile(p)
		if err != nil {
			return fmt.Errorf("parsing infrastructure data: %s", err)
		}
	default:
		return fmt.Errorf("unknown infrastructure type '%s'", inft)
	}

	testnet, err := e2e.LoadTestnet(file, ifd)
	if err != nil {
		return fmt.Errorf("loading testnet: %s", err)
	}

	cli.testnet = testnet
	switch inft {
	case "docker":
		cli.infp = &docker.Provider{
			ProviderData: infra.ProviderData{
				Testnet:            testnet,
				InfrastructureData: ifd,
			},
		}
	case "digital-ocean":
		cli.infp = &digitalocean.Provider{
			ProviderData: infra.ProviderData{
				Testnet:            testnet,
				InfrastructureData: ifd,
			},
		}
	}
	return nil
}

func (cli *CLI) addSetupCommand() {
	setupCmd := &cobra.Command{
		Use:   "setup",
		Short: "Generates the testnet directory and configuration",
		RunE: func(cmd *cobra.Command, args []string) error {
			return Setup(cli.testnet, cli.infp)
		},
	}
	cli.root.AddCommand(setupCmd)
}

func (cli *CLI) addStartCommand() {
	startCmd := &cobra.Command{
		Use:   "start",
		Short: "Starts the testnet, waiting for nodes to become available",
		RunE: func(cmd *cobra.Command, args []string) error {
			_, err := os.Stat(cli.testnet.Dir)
			if os.IsNotExist(err) {
				err = Setup(cli.testnet, cli.infp)
			}
			if err != nil {
				return err
			}
			return Start(cmd.Context(), cli.testnet, cli.infp)
		},
	}
	cli.root.AddCommand(startCmd)
}

func (cli *CLI) addPerturbCommand() {
	perturbCmd := &cobra.Command{
		Use:   "perturb",
		Short: "Perturbs the testnet, e.g. by restarting or disconnecting nodes",
		RunE: func(cmd *cobra.Command, args []string) error {
			return Perturb(cmd.Context(), cli.testnet, cli.infp)
		},
	}
	cli.root.AddCommand(perturbCmd)
}

func (cli *CLI) addStopCommand() {
	stopCmd := &cobra.Command{
		Use:   "stop",
		Short: "Stops the testnet",
		RunE: func(cmd *cobra.Command, args []string) error {
			logger.Info("Stopping testnet")
			return cli.infp.StopTestnet(context.Background())
		},
	}
	cli.root.AddCommand(stopCmd)
}

func (cli *CLI) addBenchmarkCommand() {
	benchmarkCmd := &cobra.Command{
		Use:   "benchmark",
		Short: "Benchmarks testnet",
		Long: `Benchmarks the following metrics:
<<<<<<< HEAD
            Mean Block Interval
            Standard Deviation
            Min Block Interval
            Max Block Interval
            over a 100 block sampling period.
            
            Does not run any perturbations.
        `,
		RunE: func(cmd *cobra.Command, args []string) error {
=======
	Mean Block Interval
	Standard Deviation
	Min Block Interval
	Max Block Interval
over a 100 block sampling period.
		
Does not run any perturbations.
		`,
		RunE: func(cmd *cobra.Command, _ []string) error {
>>>>>>> b9512c92
			if err := Cleanup(cli.testnet); err != nil {
				return err
			}
			if err := Setup(cli.testnet, cli.infp); err != nil {
				return err
			}

			chLoadResult := make(chan error)
			ctx, loadCancel := context.WithCancel(cmd.Context())
			defer loadCancel()
			go func() {
				err := Load(ctx, cli.testnet)
				if err != nil {
					logger.Error(fmt.Sprintf("Transaction load errored: %v", err.Error()))
				}
				chLoadResult <- err
			}()

			if err := Start(cmd.Context(), cli.testnet, cli.infp); err != nil {
				return err
			}

			if err := Wait(cmd.Context(), cli.testnet, 5); err != nil { // allow some txs to go through
				return err
			}

			// Benchmark performance over the next 100 blocks
			if err := Benchmark(cmd.Context(), cli.testnet, 100); err != nil {
				return err
			}

			loadCancel()
			if err := <-chLoadResult; err != nil {
				return err
			}

			return Cleanup(cli.testnet)
		},
	}
	cli.root.AddCommand(benchmarkCmd)
}<|MERGE_RESOLUTION|>--- conflicted
+++ resolved
@@ -41,75 +41,8 @@
 		Short:         "End-to-end test runner",
 		SilenceUsage:  true,
 		SilenceErrors: true, // we'll output them ourselves in Run()
-<<<<<<< HEAD
 		PersistentPreRunE: func(cmd *cobra.Command, args []string) error {
 			return setupTestnet(cmd, cli)
-=======
-		PersistentPreRunE: func(cmd *cobra.Command, _ []string) error {
-			file, err := cmd.Flags().GetString("file")
-			if err != nil {
-				return err
-			}
-			m, err := e2e.LoadManifest(file)
-			if err != nil {
-				return err
-			}
-
-			inft, err := cmd.Flags().GetString("infrastructure-type")
-			if err != nil {
-				return err
-			}
-
-			var ifd e2e.InfrastructureData
-			switch inft {
-			case "docker":
-				var err error
-				ifd, err = e2e.NewDockerInfrastructureData(m)
-				if err != nil {
-					return err
-				}
-			case "digital-ocean":
-				p, err := cmd.Flags().GetString("infrastructure-data")
-				if err != nil {
-					return err
-				}
-				if p == "" {
-					return errors.New("'--infrastructure-data' must be set when using the 'digital-ocean' infrastructure-type")
-				}
-				ifd, err = e2e.InfrastructureDataFromFile(p)
-				if err != nil {
-					return fmt.Errorf("parsing infrastructure data: %s", err)
-				}
-			default:
-				return fmt.Errorf("unknown infrastructure type '%s'", inft)
-			}
-
-			testnet, err := e2e.LoadTestnet(file, ifd)
-			if err != nil {
-				return fmt.Errorf("loading testnet: %s", err)
-			}
-
-			cli.testnet = testnet
-			switch inft {
-			case "docker":
-				cli.infp = &docker.Provider{
-					ProviderData: infra.ProviderData{
-						Testnet:            testnet,
-						InfrastructureData: ifd,
-					},
-				}
-			case "digital-ocean":
-				cli.infp = &digitalocean.Provider{
-					ProviderData: infra.ProviderData{
-						Testnet:            testnet,
-						InfrastructureData: ifd,
-					},
-				}
-			default:
-				return fmt.Errorf("bad infrastructure type: %s", inft)
-			}
-			return nil
->>>>>>> b9512c92
 		},
 		RunE: func(cmd *cobra.Command, _ []string) error {
 			if err := Cleanup(cli.testnet); err != nil {
@@ -187,44 +120,11 @@
 	cli.root.Flags().BoolVarP(&cli.preserve, "preserve", "p", false,
 		"Preserves the running of the test net after tests are completed")
 
-<<<<<<< HEAD
 	cli.addSetupCommand()
 	cli.addStartCommand()
 	cli.addPerturbCommand()
 	cli.addStopCommand()
 	cli.addBenchmarkCommand()
-=======
-	cli.root.AddCommand(&cobra.Command{
-		Use:   "setup",
-		Short: "Generates the testnet directory and configuration",
-		RunE: func(_ *cobra.Command, _ []string) error {
-			return Setup(cli.testnet, cli.infp)
-		},
-	})
-
-	cli.root.AddCommand(&cobra.Command{
-		Use:   "start",
-		Short: "Starts the testnet, waiting for nodes to become available",
-		RunE: func(cmd *cobra.Command, _ []string) error {
-			_, err := os.Stat(cli.testnet.Dir)
-			if os.IsNotExist(err) {
-				err = Setup(cli.testnet, cli.infp)
-			}
-			if err != nil {
-				return err
-			}
-			return Start(cmd.Context(), cli.testnet, cli.infp)
-		},
-	})
-
-	cli.root.AddCommand(&cobra.Command{
-		Use:   "perturb",
-		Short: "Perturbs the testnet, e.g. by restarting or disconnecting nodes",
-		RunE: func(cmd *cobra.Command, _ []string) error {
-			return Perturb(cmd.Context(), cli.testnet, cli.infp)
-		},
-	})
->>>>>>> b9512c92
 
 	cli.root.AddCommand(&cobra.Command{
 		Use:   "wait",
@@ -235,18 +135,6 @@
 	})
 
 	cli.root.AddCommand(&cobra.Command{
-<<<<<<< HEAD
-=======
-		Use:   "stop",
-		Short: "Stops the testnet",
-		RunE: func(_ *cobra.Command, _ []string) error {
-			logger.Info("Stopping testnet")
-			return cli.infp.StopTestnet(context.Background())
-		},
-	})
-
-	cli.root.AddCommand(&cobra.Command{
->>>>>>> b9512c92
 		Use:   "load",
 		Short: "Generates transaction load until the command is canceled",
 		RunE: func(_ *cobra.Command, _ []string) (err error) {
@@ -442,7 +330,6 @@
 		Use:   "benchmark",
 		Short: "Benchmarks testnet",
 		Long: `Benchmarks the following metrics:
-<<<<<<< HEAD
             Mean Block Interval
             Standard Deviation
             Min Block Interval
@@ -452,17 +339,6 @@
             Does not run any perturbations.
         `,
 		RunE: func(cmd *cobra.Command, args []string) error {
-=======
-	Mean Block Interval
-	Standard Deviation
-	Min Block Interval
-	Max Block Interval
-over a 100 block sampling period.
-		
-Does not run any perturbations.
-		`,
-		RunE: func(cmd *cobra.Command, _ []string) error {
->>>>>>> b9512c92
 			if err := Cleanup(cli.testnet); err != nil {
 				return err
 			}
