package main

import (
	"context"
	"errors"
	"fmt"
	"math/rand"
	"os"
	"strconv"

	"github.com/spf13/cobra"

<<<<<<< HEAD
	"github.com/tendermint/tendermint/libs/log"
	e2e "github.com/tendermint/tendermint/test/e2e/pkg"
	"github.com/tendermint/tendermint/test/e2e/pkg/infra"
	"github.com/tendermint/tendermint/test/e2e/pkg/infra/digitalocean"
	"github.com/tendermint/tendermint/test/e2e/pkg/infra/docker"
	e2essh "github.com/tendermint/tendermint/test/e2e/pkg/ssh"
=======
	"github.com/cometbft/cometbft/libs/log"
	e2e "github.com/cometbft/cometbft/test/e2e/pkg"
	"github.com/cometbft/cometbft/test/e2e/pkg/infra"
	"github.com/cometbft/cometbft/test/e2e/pkg/infra/docker"
>>>>>>> 03c5e772
)

const randomSeed = 2308084734268

var logger = log.NewTMLogger(log.NewSyncWriter(os.Stdout))

func main() {
	NewCLI().Run()
}

// CLI is the Cobra-based command-line interface.
type CLI struct {
	root     *cobra.Command
	testnet  *e2e.Testnet
	preserve bool
	infp     infra.Provider
	ifd      e2e.InfrastructureData
}

// NewCLI sets up the CLI.
func NewCLI() *CLI {
	cli := &CLI{}
	cli.root = &cobra.Command{
		Use:           "runner",
		Short:         "End-to-end test runner",
		SilenceUsage:  true,
		SilenceErrors: true, // we'll output them ourselves in Run()
		PersistentPreRunE: func(cmd *cobra.Command, args []string) error {
			file, err := cmd.Flags().GetString("file")
			if err != nil {
				return err
			}
			m, err := e2e.LoadManifest(file)
			if err != nil {
				return err
			}

			inft, err := cmd.Flags().GetString("infrastructure-type")
			if err != nil {
				return err
			}

			var ifd e2e.InfrastructureData
			switch inft {
			case "docker":
				var err error
				ifd, err = e2e.NewDockerInfrastructureData(m)
				if err != nil {
					return err
				}
			case "digital-ocean":
				p, err := cmd.Flags().GetString("infrastructure-data")
				if err != nil {
					return err
				}
				if p == "" {
					return errors.New("'--infrastructure-data' must be set when using the 'digital-ocean' infrastructure-type")
				}
				ifd, err = e2e.InfrastructureDataFromFile(p)
				if err != nil {
					return fmt.Errorf("parsing infrastructure data: %s", err)
				}
			default:
				return fmt.Errorf("unknown infrastructure type '%s'", inft)
			}
			cli.ifd = ifd

			testnet, err := e2e.LoadTestnet(file, ifd)
			if err != nil {
				return fmt.Errorf("loading testnet: %s", err)
			}

			cli.testnet = testnet
			switch inft {
			case "docker":
				cli.infp = &docker.Provider{Testnet: testnet}
			case "digital-ocean":
				cfg, err := e2essh.NewClientConfig()
				if err != nil {
					return err
				}
				cli.infp = &digitalocean.Provider{
					Testnet:            testnet,
					InfrastructureData: ifd,
					SSHConfig:          cfg,
				}
			default:
				cli.infp = &infra.NoopProvider{}
			}
			return nil
		},
		RunE: func(cmd *cobra.Command, args []string) error {
			if err := Cleanup(cli.testnet); err != nil {
				return err
			}
			if err := Setup(cli.testnet, cli.infp); err != nil {
				return err
			}

			r := rand.New(rand.NewSource(randomSeed)) //nolint: gosec

			chLoadResult := make(chan error)
			ctx, loadCancel := context.WithCancel(context.Background())
			defer loadCancel()
			go func() {
				err := Load(ctx, cli.testnet)
				if err != nil {
					logger.Error(fmt.Sprintf("Transaction load failed: %v", err.Error()))
				}
				chLoadResult <- err
			}()

<<<<<<< HEAD
			if err := Start(cli.testnet, cli.infp); err != nil {
=======
			if err := Start(cmd.Context(), cli.testnet); err != nil {
>>>>>>> 03c5e772
				return err
			}

			if err := Wait(cmd.Context(), cli.testnet, 5); err != nil { // allow some txs to go through
				return err
			}

			if cli.testnet.HasPerturbations() {
				if err := Perturb(cmd.Context(), cli.testnet); err != nil {
					return err
				}
				if err := Wait(cmd.Context(), cli.testnet, 5); err != nil { // allow some txs to go through
					return err
				}
			}

			if cli.testnet.Evidence > 0 {
				if err := InjectEvidence(ctx, r, cli.testnet, cli.testnet.Evidence); err != nil {
					return err
				}
				if err := Wait(cmd.Context(), cli.testnet, 5); err != nil { // ensure chain progress
					return err
				}
			}

			loadCancel()
			if err := <-chLoadResult; err != nil {
				return err
			}
			if err := Wait(cmd.Context(), cli.testnet, 5); err != nil { // wait for network to settle before tests
				return err
			}
			if err := Test(cli.testnet, cli.ifd); err != nil {
				return err
			}
			if !cli.preserve {
				if err := Cleanup(cli.testnet); err != nil {
					return err
				}
			}
			return nil
		},
	}

	cli.root.PersistentFlags().StringP("file", "f", "", "Testnet TOML manifest")
	_ = cli.root.MarkPersistentFlagRequired("file")

	cli.root.PersistentFlags().StringP("infrastructure-type", "", "docker", "Backing infrastructure used to run the testnet. Either 'digital-ocean' or 'docker'")

	cli.root.PersistentFlags().StringP("infrastructure-data", "", "", "path to the json file containing the infrastructure data. Only used if the 'infrastructure-type' is set to a value other than 'docker'")

	cli.root.Flags().BoolVarP(&cli.preserve, "preserve", "p", false,
		"Preserves the running of the test net after tests are completed")

	cli.root.AddCommand(&cobra.Command{
		Use:   "setup",
		Short: "Generates the testnet directory and configuration",
		RunE: func(cmd *cobra.Command, args []string) error {
			return Setup(cli.testnet, cli.infp)
		},
	})

	cli.root.AddCommand(&cobra.Command{
		Use:   "start",
		Short: "Starts the Docker testnet, waiting for nodes to become available",
		RunE: func(cmd *cobra.Command, args []string) error {
			_, err := os.Stat(cli.testnet.Dir)
			if os.IsNotExist(err) {
				err = Setup(cli.testnet, cli.infp)
			}
			if err != nil {
				return err
			}
<<<<<<< HEAD
			return Start(cli.testnet, cli.infp)
=======
			return Start(cmd.Context(), cli.testnet)
>>>>>>> 03c5e772
		},
	})

	cli.root.AddCommand(&cobra.Command{
		Use:   "perturb",
		Short: "Perturbs the Docker testnet, e.g. by restarting or disconnecting nodes",
		RunE: func(cmd *cobra.Command, args []string) error {
			return Perturb(cmd.Context(), cli.testnet)
		},
	})

	cli.root.AddCommand(&cobra.Command{
		Use:   "wait",
		Short: "Waits for a few blocks to be produced and all nodes to catch up",
		RunE: func(cmd *cobra.Command, args []string) error {
			return Wait(cmd.Context(), cli.testnet, 5)
		},
	})

	cli.root.AddCommand(&cobra.Command{
		Use:   "stop",
		Short: "Stops the Docker testnet",
		RunE: func(cmd *cobra.Command, args []string) error {
			logger.Info("Stopping testnet")
			return docker.ExecCompose(context.Background(), cli.testnet.Dir, "down")
		},
	})

	cli.root.AddCommand(&cobra.Command{
		Use:   "load",
		Short: "Generates transaction load until the command is canceled",
		RunE: func(cmd *cobra.Command, args []string) (err error) {
			return Load(context.Background(), cli.testnet)
		},
	})

	cli.root.AddCommand(&cobra.Command{
		Use:   "evidence [amount]",
		Args:  cobra.MaximumNArgs(1),
		Short: "Generates and broadcasts evidence to a random node",
		RunE: func(cmd *cobra.Command, args []string) (err error) {
			amount := 1

			if len(args) == 1 {
				amount, err = strconv.Atoi(args[0])
				if err != nil {
					return err
				}
			}

			return InjectEvidence(
				cmd.Context(),
				rand.New(rand.NewSource(randomSeed)), //nolint: gosec
				cli.testnet,
				amount,
			)
		},
	})

	cli.root.AddCommand(&cobra.Command{
		Use:   "test",
		Short: "Runs test cases against a running testnet",
		RunE: func(cmd *cobra.Command, args []string) error {
			return Test(cli.testnet, cli.ifd)
		},
	})

	cli.root.AddCommand(&cobra.Command{
		Use:   "cleanup",
		Short: "Removes the testnet directory",
		RunE: func(cmd *cobra.Command, args []string) error {
			return Cleanup(cli.testnet)
		},
	})

	cli.root.AddCommand(&cobra.Command{
		Use:   "logs",
		Short: "Shows the testnet logs",
		RunE: func(cmd *cobra.Command, args []string) error {
			return docker.ExecComposeVerbose(context.Background(), cli.testnet.Dir, "logs")
		},
	})

	cli.root.AddCommand(&cobra.Command{
		Use:   "tail",
		Short: "Tails the testnet logs",
		RunE: func(cmd *cobra.Command, args []string) error {
			return docker.ExecComposeVerbose(context.Background(), cli.testnet.Dir, "logs", "--follow")
		},
	})

	cli.root.AddCommand(&cobra.Command{
		Use:   "benchmark",
		Short: "Benchmarks testnet",
		Long: `Benchmarks the following metrics:
	Mean Block Interval
	Standard Deviation
	Min Block Interval
	Max Block Interval
over a 100 block sampling period.
		
Does not run any perturbations.
		`,
		RunE: func(cmd *cobra.Command, args []string) error {
			if err := Cleanup(cli.testnet); err != nil {
				return err
			}
			if err := Setup(cli.testnet, cli.infp); err != nil {
				return err
			}

			chLoadResult := make(chan error)
			ctx, loadCancel := context.WithCancel(cmd.Context())
			defer loadCancel()
			go func() {
				err := Load(ctx, cli.testnet)
				if err != nil {
					logger.Error(fmt.Sprintf("Transaction load errored: %v", err.Error()))
				}
				chLoadResult <- err
			}()

<<<<<<< HEAD
			if err := Start(cli.testnet, cli.infp); err != nil {
=======
			if err := Start(cmd.Context(), cli.testnet); err != nil {
>>>>>>> 03c5e772
				return err
			}

			if err := Wait(cmd.Context(), cli.testnet, 5); err != nil { // allow some txs to go through
				return err
			}

			// we benchmark performance over the next 100 blocks
			if err := Benchmark(cmd.Context(), cli.testnet, 100); err != nil {
				return err
			}

			loadCancel()
			if err := <-chLoadResult; err != nil {
				return err
			}

			return Cleanup(cli.testnet)
		},
	})

	return cli
}

// Run runs the CLI.
func (cli *CLI) Run() {
	if err := cli.root.Execute(); err != nil {
		logger.Error(err.Error())
		os.Exit(1)
	}
}<|MERGE_RESOLUTION|>--- conflicted
+++ resolved
@@ -10,19 +10,12 @@
 
 	"github.com/spf13/cobra"
 
-<<<<<<< HEAD
-	"github.com/tendermint/tendermint/libs/log"
-	e2e "github.com/tendermint/tendermint/test/e2e/pkg"
-	"github.com/tendermint/tendermint/test/e2e/pkg/infra"
-	"github.com/tendermint/tendermint/test/e2e/pkg/infra/digitalocean"
-	"github.com/tendermint/tendermint/test/e2e/pkg/infra/docker"
-	e2essh "github.com/tendermint/tendermint/test/e2e/pkg/ssh"
-=======
 	"github.com/cometbft/cometbft/libs/log"
 	e2e "github.com/cometbft/cometbft/test/e2e/pkg"
 	"github.com/cometbft/cometbft/test/e2e/pkg/infra"
+	"github.com/cometbft/cometbft/test/e2e/pkg/infra/digitalocean"
 	"github.com/cometbft/cometbft/test/e2e/pkg/infra/docker"
->>>>>>> 03c5e772
+	e2essh "github.com/cometbft/cometbft/test/e2e/pkg/ssh"
 )
 
 const randomSeed = 2308084734268
@@ -135,11 +128,7 @@
 				chLoadResult <- err
 			}()
 
-<<<<<<< HEAD
-			if err := Start(cli.testnet, cli.infp); err != nil {
-=======
-			if err := Start(cmd.Context(), cli.testnet); err != nil {
->>>>>>> 03c5e772
+			if err := Start(cmd.Context(), cli.testnet, cli.infp); err != nil {
 				return err
 			}
 
@@ -213,11 +202,7 @@
 			if err != nil {
 				return err
 			}
-<<<<<<< HEAD
-			return Start(cli.testnet, cli.infp)
-=======
-			return Start(cmd.Context(), cli.testnet)
->>>>>>> 03c5e772
+			return Start(cmd.Context(), cli.testnet, cli.infp)
 		},
 	})
 
@@ -340,11 +325,7 @@
 				chLoadResult <- err
 			}()
 
-<<<<<<< HEAD
-			if err := Start(cli.testnet, cli.infp); err != nil {
-=======
-			if err := Start(cmd.Context(), cli.testnet); err != nil {
->>>>>>> 03c5e772
+			if err := Start(cmd.Context(), cli.testnet, cli.infp); err != nil {
 				return err
 			}
 
