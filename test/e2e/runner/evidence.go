package main

import (
	"bytes"
	"context"
	"errors"
	"fmt"
	"math/rand"
	"os"
	"path/filepath"
	"time"

	"github.com/cometbft/cometbft/crypto"
	"github.com/cometbft/cometbft/crypto/tmhash"
	"github.com/cometbft/cometbft/internal/test"
	cmtjson "github.com/cometbft/cometbft/libs/json"
	"github.com/cometbft/cometbft/privval"
	cmtproto "github.com/cometbft/cometbft/proto/tendermint/types"
	cmtversion "github.com/cometbft/cometbft/proto/tendermint/version"
	e2e "github.com/cometbft/cometbft/test/e2e/pkg"
	"github.com/cometbft/cometbft/types"
	"github.com/cometbft/cometbft/version"
)

// 1 in 4 evidence is light client evidence, the rest is duplicate vote evidence
const lightClientEvidenceRatio = 4

// InjectEvidence takes a running testnet and generates an amount of valid
// evidence and broadcasts it to a random node through the rpc endpoint `/broadcast_evidence`.
// Evidence is random and can be a mixture of LightClientAttackEvidence and
// DuplicateVoteEvidence.
func InjectEvidence(ctx context.Context, r *rand.Rand, testnet *e2e.Testnet, amount int) error {
	// select a random node
	var targetNode *e2e.Node

	for _, idx := range r.Perm(len(testnet.Nodes)) {
		targetNode = testnet.Nodes[idx]

		if targetNode.Mode == e2e.ModeSeed || targetNode.Mode == e2e.ModeLight {
			targetNode = nil
			continue
		}

		break
	}

	if targetNode == nil {
		return errors.New("could not find node to inject evidence into")
	}

	logger.Info(fmt.Sprintf("Injecting evidence through %v (amount: %d)...", targetNode.Name, amount))

	client, err := targetNode.Client()
	if err != nil {
		return err
	}

	// request the latest block and validator set from the node
	blockRes, err := client.Block(ctx, nil)
	if err != nil {
		return err
	}
	evidenceHeight := blockRes.Block.Height
	waitHeight := blockRes.Block.Height + 3

	nValidators := 100
	valRes, err := client.Validators(ctx, &evidenceHeight, nil, &nValidators)
	if err != nil {
		return err
	}

	valSet, err := types.ValidatorSetFromExistingValidators(valRes.Validators)
	if err != nil {
		return err
	}

	// get the private keys of all the validators in the network
	privVals, err := getPrivateValidatorKeys(testnet)
	if err != nil {
		return err
	}

	// wait for the node to reach the height above the forged height so that
	// it is able to validate the evidence
	_, err = waitForNode(ctx, targetNode, waitHeight, time.Minute)
	if err != nil {
		return err
	}

	var ev types.Evidence
	for i := 1; i <= amount; i++ {
		if i%lightClientEvidenceRatio == 0 {
			ev, err = generateLightClientAttackEvidence(
				ctx, privVals, evidenceHeight, valSet, testnet.Name, blockRes.Block.Time,
			)
		} else {
			var dve *types.DuplicateVoteEvidence
			dve, err = generateDuplicateVoteEvidence(
				ctx, privVals, evidenceHeight, valSet, testnet.Name, blockRes.Block.Time,
			)
			if dve.VoteA.Height < testnet.VoteExtensionsEnableHeight {
				dve.VoteA.StripExtension()
				dve.VoteB.StripExtension()
			}
			ev = dve
		}
		if err != nil {
			return err
		}

		_, err := client.BroadcastEvidence(ctx, ev)
		if err != nil {
			return err
		}
	}

	// wait for the node to reach the height above the forged height so that
	// it is able to validate the evidence
	_, err = waitForNode(ctx, targetNode, blockRes.Block.Height+2, 30*time.Second)
	if err != nil {
		return err
	}

	logger.Info(fmt.Sprintf("Finished sending evidence (height %d)", blockRes.Block.Height+2))

	return nil
}

func getPrivateValidatorKeys(testnet *e2e.Testnet) ([]types.MockPV, error) {
	privVals := []types.MockPV{}

	for _, node := range testnet.Nodes {
		if node.Mode == e2e.ModeValidator {
			privKeyPath := filepath.Join(testnet.Dir, node.Name, PrivvalKeyFile)
			privKey, err := readPrivKey(privKeyPath)
			if err != nil {
				return nil, err
			}
			// Create mock private validators from the validators private key. MockPV is
			// stateless which means we can double vote and do other funky stuff
			privVals = append(privVals, types.NewMockPVWithParams(privKey, false, false))
		}
	}

	return privVals, nil
}

// creates evidence of a lunatic attack. The height provided is the common height.
// The forged height happens 2 blocks later.
func generateLightClientAttackEvidence(
	ctx context.Context,
	privVals []types.MockPV,
	height int64,
	vals *types.ValidatorSet,
	chainID string,
	evTime time.Time,
) (*types.LightClientAttackEvidence, error) {
	// forge a random header
	forgedHeight := height + 2
	forgedTime := evTime.Add(1 * time.Second)
	header := makeHeaderRandom(chainID, forgedHeight)
	header.Time = forgedTime

	// add a new bogus validator and remove an existing one to
	// vary the validator set slightly
	pv, conflictingVals, err := mutateValidatorSet(ctx, privVals, vals)
	if err != nil {
		return nil, err
	}

	header.ValidatorsHash = conflictingVals.Hash()

	// create a commit for the forged header
	blockID := makeBlockID(header.Hash(), 1000, []byte("partshash"))
<<<<<<< HEAD
	voteSet := types.NewExtendedVoteSet(chainID, forgedHeight, 0, tmproto.SignedMsgType(2), conflictingVals)
	ec, err := test.MakeExtendedCommitFromVoteSet(blockID, voteSet, pv, forgedTime)
=======
	voteSet := types.NewVoteSet(chainID, forgedHeight, 0, cmtproto.SignedMsgType(2), conflictingVals)
	commit, err := test.MakeCommitFromVoteSet(blockID, voteSet, pv, forgedTime)
>>>>>>> c67d2f78
	if err != nil {
		return nil, err
	}

	ev := &types.LightClientAttackEvidence{
		ConflictingBlock: &types.LightBlock{
			SignedHeader: &types.SignedHeader{
				Header: header,
				Commit: ec.ToCommit(),
			},
			ValidatorSet: conflictingVals,
		},
		CommonHeight:     height,
		TotalVotingPower: vals.TotalVotingPower(),
		Timestamp:        evTime,
	}
	ev.ByzantineValidators = ev.GetByzantineValidators(vals, &types.SignedHeader{
		Header: makeHeaderRandom(chainID, forgedHeight),
	})
	return ev, nil
}

// generateDuplicateVoteEvidence picks a random validator from the val set and
// returns duplicate vote evidence against the validator
func generateDuplicateVoteEvidence(
	ctx context.Context,
	privVals []types.MockPV,
	height int64,
	vals *types.ValidatorSet,
	chainID string,
	time time.Time,
) (*types.DuplicateVoteEvidence, error) {
	privVal, valIdx, err := getRandomValidatorIndex(privVals, vals)
	if err != nil {
		return nil, err
	}
	voteA, err := types.MakeVote(privVal, chainID, valIdx, height, 0, 2, makeRandomBlockID(), time)
	if err != nil {
		return nil, err
	}
	voteB, err := types.MakeVote(privVal, chainID, valIdx, height, 0, 2, makeRandomBlockID(), time)
	if err != nil {
		return nil, err
	}
	ev, err := types.NewDuplicateVoteEvidence(voteA, voteB, time, vals)
	if err != nil {
		return nil, fmt.Errorf("could not generate evidence: %w", err)
	}

	return ev, nil
}

// getRandomValidatorIndex picks a random validator from a slice of mock PrivVals that's
// also part of the validator set, returning the PrivVal and its index in the validator set
func getRandomValidatorIndex(privVals []types.MockPV, vals *types.ValidatorSet) (types.MockPV, int32, error) {
	for _, idx := range rand.Perm(len(privVals)) {
		pv := privVals[idx]
		valIdx, _ := vals.GetByAddress(pv.PrivKey.PubKey().Address())
		if valIdx >= 0 {
			return pv, valIdx, nil
		}
	}
	return types.MockPV{}, -1, errors.New("no private validator found in validator set")
}

func readPrivKey(keyFilePath string) (crypto.PrivKey, error) {
	keyJSONBytes, err := os.ReadFile(keyFilePath)
	if err != nil {
		return nil, err
	}
	pvKey := privval.FilePVKey{}
	err = cmtjson.Unmarshal(keyJSONBytes, &pvKey)
	if err != nil {
		return nil, fmt.Errorf("error reading PrivValidator key from %v: %w", keyFilePath, err)
	}

	return pvKey.PrivKey, nil
}

func makeHeaderRandom(chainID string, height int64) *types.Header {
	return &types.Header{
		Version:            cmtversion.Consensus{Block: version.BlockProtocol, App: 1},
		ChainID:            chainID,
		Height:             height,
		Time:               time.Now(),
		LastBlockID:        makeBlockID([]byte("headerhash"), 1000, []byte("partshash")),
		LastCommitHash:     crypto.CRandBytes(tmhash.Size),
		DataHash:           crypto.CRandBytes(tmhash.Size),
		ValidatorsHash:     crypto.CRandBytes(tmhash.Size),
		NextValidatorsHash: crypto.CRandBytes(tmhash.Size),
		ConsensusHash:      crypto.CRandBytes(tmhash.Size),
		AppHash:            crypto.CRandBytes(tmhash.Size),
		LastResultsHash:    crypto.CRandBytes(tmhash.Size),
		EvidenceHash:       crypto.CRandBytes(tmhash.Size),
		ProposerAddress:    crypto.CRandBytes(crypto.AddressSize),
	}
}

func makeRandomBlockID() types.BlockID {
	return makeBlockID(crypto.CRandBytes(tmhash.Size), 100, crypto.CRandBytes(tmhash.Size))
}

func makeBlockID(hash []byte, partSetSize uint32, partSetHash []byte) types.BlockID {
	var (
		h   = make([]byte, tmhash.Size)
		psH = make([]byte, tmhash.Size)
	)
	copy(h, hash)
	copy(psH, partSetHash)
	return types.BlockID{
		Hash: h,
		PartSetHeader: types.PartSetHeader{
			Total: partSetSize,
			Hash:  psH,
		},
	}
}

func mutateValidatorSet(ctx context.Context, privVals []types.MockPV, vals *types.ValidatorSet,
) ([]types.PrivValidator, *types.ValidatorSet, error) {
	newVal, newPrivVal, err := test.Validator(ctx, 10)
	if err != nil {
		return nil, nil, err
	}

	var newVals *types.ValidatorSet
	if vals.Size() > 2 {
		newVals = types.NewValidatorSet(append(vals.Copy().Validators[:vals.Size()-1], newVal))
	} else {
		newVals = types.NewValidatorSet(append(vals.Copy().Validators, newVal))
	}

	// we need to sort the priv validators with the same index as the validator set
	pv := make([]types.PrivValidator, newVals.Size())
	for idx, val := range newVals.Validators {
		found := false
		for _, p := range append(privVals, newPrivVal.(types.MockPV)) {
			if bytes.Equal(p.PrivKey.PubKey().Address(), val.Address) {
				pv[idx] = p
				found = true
				break
			}
		}
		if !found {
			return nil, nil, fmt.Errorf("missing priv validator for %v", val.Address)
		}
	}

	return pv, newVals, nil
}<|MERGE_RESOLUTION|>--- conflicted
+++ resolved
@@ -172,13 +172,8 @@
 
 	// create a commit for the forged header
 	blockID := makeBlockID(header.Hash(), 1000, []byte("partshash"))
-<<<<<<< HEAD
-	voteSet := types.NewExtendedVoteSet(chainID, forgedHeight, 0, tmproto.SignedMsgType(2), conflictingVals)
+	voteSet := types.NewExtendedVoteSet(chainID, forgedHeight, 0, cmtproto.SignedMsgType(2), conflictingVals)
 	ec, err := test.MakeExtendedCommitFromVoteSet(blockID, voteSet, pv, forgedTime)
-=======
-	voteSet := types.NewVoteSet(chainID, forgedHeight, 0, cmtproto.SignedMsgType(2), conflictingVals)
-	commit, err := test.MakeCommitFromVoteSet(blockID, voteSet, pv, forgedTime)
->>>>>>> c67d2f78
 	if err != nil {
 		return nil, err
 	}
