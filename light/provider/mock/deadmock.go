--- conflicted
+++ resolved
@@ -21,13 +21,8 @@
 	return fmt.Sprintf("DeadMock-%s", p.id)
 }
 
-<<<<<<< HEAD
 func (p *deadMock) LightBlock(_ context.Context, height uint64) (*types.LightBlock, error) {
-	return nil, errNoResp
-=======
-func (p *deadMock) LightBlock(_ context.Context, height int64) (*types.LightBlock, error) {
 	return nil, provider.ErrNoResponse
->>>>>>> 72c93641
 }
 
 func (p *deadMock) ReportEvidence(_ context.Context, ev types.Evidence) error {
