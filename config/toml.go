package config

import (
	"bytes"
	"path/filepath"
	"strings"
	"text/template"

	cmtos "github.com/cometbft/cometbft/libs/os"
)

// DefaultDirPerm is the default permissions used when creating directories.
const DefaultDirPerm = 0o700

var configTemplate *template.Template

func init() {
	var err error
	tmpl := template.New("configFileTemplate").Funcs(template.FuncMap{
		"StringsJoin": strings.Join,
	})
	if configTemplate, err = tmpl.Parse(defaultConfigTemplate); err != nil {
		panic(err)
	}
}

/****** these are for production settings ***********/

// EnsureRoot creates the root, config, and data directories if they don't exist,
// and panics if it fails.
func EnsureRoot(rootDir string) {
	if err := cmtos.EnsureDir(rootDir, DefaultDirPerm); err != nil {
		panic(err.Error())
	}
	if err := cmtos.EnsureDir(filepath.Join(rootDir, DefaultConfigDir), DefaultDirPerm); err != nil {
		panic(err.Error())
	}
	if err := cmtos.EnsureDir(filepath.Join(rootDir, DefaultDataDir), DefaultDirPerm); err != nil {
		panic(err.Error())
	}

	configFilePath := filepath.Join(rootDir, defaultConfigFilePath)

	// Write default config file if missing.
	if !cmtos.FileExists(configFilePath) {
		writeDefaultConfigFile(configFilePath)
	}
}

// XXX: this func should probably be called by cmd/cometbft/commands/init.go
// alongside the writing of the genesis.json and priv_validator.json
func writeDefaultConfigFile(configFilePath string) {
	WriteConfigFile(configFilePath, DefaultConfig())
}

// WriteConfigFile renders config using the template and writes it to configFilePath.
func WriteConfigFile(configFilePath string, config *Config) {
	var buffer bytes.Buffer

	if err := configTemplate.Execute(&buffer, config); err != nil {
		panic(err)
	}

	cmtos.MustWriteFile(configFilePath, buffer.Bytes(), 0o644)
}

// Note: any changes to the comments/variables/mapstructure
// must be reflected in the appropriate struct in config/config.go
const defaultConfigTemplate = `# This is a TOML config file.
# For more information, see https://github.com/toml-lang/toml

# NOTE: Any path below can be absolute (e.g. "/var/myawesomeapp/data") or
# relative to the home directory (e.g. "data"). The home directory is
# "$HOME/.cometbft" by default, but could be changed via $CMTHOME env variable
# or --home cmd flag.

# The version of the CometBFT binary that created or
# last modified the config file. Do not modify this.
version = "{{ .BaseConfig.Version }}"

#######################################################################
###                   Main Base Config Options                      ###
#######################################################################

# TCP or UNIX socket address of the ABCI application,
# or the name of an ABCI application compiled in with the CometBFT binary
proxy_app = "{{ .BaseConfig.ProxyApp }}"

# A custom human readable name for this node
moniker = "{{ .BaseConfig.Moniker }}"

# Database backend: goleveldb | cleveldb | boltdb | rocksdb | badgerdb
# * goleveldb (github.com/syndtr/goleveldb - most popular implementation)
#   - pure go
#   - stable
# * cleveldb (uses levigo wrapper)
#   - fast
#   - requires gcc
#   - use cleveldb build tag (go build -tags cleveldb)
# * boltdb (uses etcd's fork of bolt - github.com/etcd-io/bbolt)
#   - EXPERIMENTAL
#   - may be faster is some use-cases (random reads - indexer)
#   - use boltdb build tag (go build -tags boltdb)
# * rocksdb (uses github.com/tecbot/gorocksdb)
#   - EXPERIMENTAL
#   - requires gcc
#   - use rocksdb build tag (go build -tags rocksdb)
# * badgerdb (uses github.com/dgraph-io/badger)
#   - EXPERIMENTAL
#   - use badgerdb build tag (go build -tags badgerdb)
db_backend = "{{ .BaseConfig.DBBackend }}"

# Database directory
db_dir = "{{ js .BaseConfig.DBPath }}"

# Output level for logging, including package level options
log_level = "{{ .BaseConfig.LogLevel }}"

# Output format: 'plain' (colored text) or 'json'
log_format = "{{ .BaseConfig.LogFormat }}"

##### additional base config options #####

# Path to the JSON file containing the initial validator set and other meta data
genesis_file = "{{ js .BaseConfig.Genesis }}"

# Path to the JSON file containing the private key to use as a validator in the consensus protocol
priv_validator_key_file = "{{ js .BaseConfig.PrivValidatorKey }}"

# Path to the JSON file containing the last sign state of a validator
priv_validator_state_file = "{{ js .BaseConfig.PrivValidatorState }}"

# TCP or UNIX socket address for CometBFT to listen on for
# connections from an external PrivValidator process
priv_validator_laddr = "{{ .BaseConfig.PrivValidatorListenAddr }}"

# Path to the JSON file containing the private key to use for node authentication in the p2p protocol
node_key_file = "{{ js .BaseConfig.NodeKey }}"

# Mechanism to connect to the ABCI application: socket | grpc
abci = "{{ .BaseConfig.ABCI }}"

# If true, query the ABCI app on connecting to a new peer
# so the app can decide if we should keep the connection or not
filter_peers = {{ .BaseConfig.FilterPeers }}


#######################################################################
###                 Advanced Configuration Options                  ###
#######################################################################

#######################################################
###       RPC Server Configuration Options          ###
#######################################################
[rpc]

# TCP or UNIX socket address for the RPC server to listen on
laddr = "{{ .RPC.ListenAddress }}"

# A list of origins a cross-domain request can be executed from
# Default value '[]' disables cors support
# Use '["*"]' to allow any origin
cors_allowed_origins = [{{ range .RPC.CORSAllowedOrigins }}{{ printf "%q, " . }}{{end}}]

# A list of methods the client is allowed to use with cross-domain requests
cors_allowed_methods = [{{ range .RPC.CORSAllowedMethods }}{{ printf "%q, " . }}{{end}}]

# A list of non simple headers the client is allowed to use with cross-domain requests
cors_allowed_headers = [{{ range .RPC.CORSAllowedHeaders }}{{ printf "%q, " . }}{{end}}]

# Activate unsafe RPC commands like /dial_seeds and /unsafe_flush_mempool
unsafe = {{ .RPC.Unsafe }}

# Maximum number of simultaneous connections (including WebSocket).
# If you want to accept a larger number than the default, make sure
# you increase your OS limits.
# 0 - unlimited.
# Should be < {ulimit -Sn} - {MaxNumInboundPeers} - {MaxNumOutboundPeers} - {N of wal, db and other open files}
# 1024 - 40 - 10 - 50 = 924 = ~900
max_open_connections = {{ .RPC.MaxOpenConnections }}

# Maximum number of unique clientIDs that can /subscribe.
# If you're using /broadcast_tx_commit, set to the estimated maximum number
# of broadcast_tx_commit calls per block.
max_subscription_clients = {{ .RPC.MaxSubscriptionClients }}

# Maximum number of unique queries a given client can /subscribe to.
# If you're using /broadcast_tx_commit, set to the estimated maximum number
# of broadcast_tx_commit calls per block.
max_subscriptions_per_client = {{ .RPC.MaxSubscriptionsPerClient }}

# Experimental parameter to specify the maximum number of events a node will
# buffer, per subscription, before returning an error and closing the
# subscription. Must be set to at least 100, but higher values will accommodate
# higher event throughput rates (and will use more memory).
experimental_subscription_buffer_size = {{ .RPC.SubscriptionBufferSize }}

# Experimental parameter to specify the maximum number of RPC responses that
# can be buffered per WebSocket client. If clients cannot read from the
# WebSocket endpoint fast enough, they will be disconnected, so increasing this
# parameter may reduce the chances of them being disconnected (but will cause
# the node to use more memory).
#
# Must be at least the same as "experimental_subscription_buffer_size",
# otherwise connections could be dropped unnecessarily. This value should
# ideally be somewhat higher than "experimental_subscription_buffer_size" to
# accommodate non-subscription-related RPC responses.
experimental_websocket_write_buffer_size = {{ .RPC.WebSocketWriteBufferSize }}

# If a WebSocket client cannot read fast enough, at present we may
# silently drop events instead of generating an error or disconnecting the
# client.
#
# Enabling this experimental parameter will cause the WebSocket connection to
# be closed instead if it cannot read fast enough, allowing for greater
# predictability in subscription behavior.
experimental_close_on_slow_client = {{ .RPC.CloseOnSlowClient }}

# How long to wait for a tx to be committed during /broadcast_tx_commit.
# WARNING: Using a value larger than 10s will result in increasing the
# global HTTP write timeout, which applies to all connections and endpoints.
# See https://github.com/tendermint/tendermint/issues/3435
timeout_broadcast_tx_commit = "{{ .RPC.TimeoutBroadcastTxCommit }}"

# Maximum size of request body, in bytes
max_body_bytes = {{ .RPC.MaxBodyBytes }}

# Maximum size of request header, in bytes
max_header_bytes = {{ .RPC.MaxHeaderBytes }}

# The path to a file containing certificate that is used to create the HTTPS server.
# Might be either absolute path or path related to CometBFT's config directory.
# If the certificate is signed by a certificate authority,
# the certFile should be the concatenation of the server's certificate, any intermediates,
# and the CA's certificate.
# NOTE: both tls_cert_file and tls_key_file must be present for CometBFT to create HTTPS server.
# Otherwise, HTTP server is run.
tls_cert_file = "{{ .RPC.TLSCertFile }}"

# The path to a file containing matching private key that is used to create the HTTPS server.
# Might be either absolute path or path related to CometBFT's config directory.
# NOTE: both tls_cert_file and tls_key_file must be present for CometBFT to create HTTPS server.
# Otherwise, HTTP server is run.
tls_key_file = "{{ .RPC.TLSKeyFile }}"

# pprof listen address (https://golang.org/pkg/net/http/pprof)
pprof_laddr = "{{ .RPC.PprofListenAddress }}"

#######################################################
###       gRPC Server Configuration Options         ###
#######################################################

#
# Note that the gRPC server is exposed unauthenticated. It is critical that
# this server not be exposed directly to the public internet. If this service
# must be accessed via the public internet, please ensure that appropriate
# precautions are taken (e.g. fronting with a reverse proxy like nginx with TLS
# termination and authentication, using DDoS protection services like
# CloudFlare, etc.).
#

[grpc]

# TCP or UNIX socket address for the RPC server to listen on. If not specified,
# the gRPC server will be disabled.
laddr = "{{ .GRPC.ListenAddress }}"

#
# Each gRPC service can be turned on/off, and in some cases configured,
# individually. If the gRPC server is not enabled, all individual services'
# configurations are ignored.
#

# The gRPC version service provides version information about the node and the
# protocols it uses.
[grpc.version_service]
enabled = {{ .GRPC.VersionService.Enabled }}

# The gRPC block service returns block information
[grpc.block_service]
enabled = {{ .GRPC.BlockService.Enabled }}

# The gRPC block results service returns block results for a given height. If no height
# is given, it will return the block results from the latest height.
[grpc.block_results_service]
enabled = {{ .GRPC.BlockResultsService.Enabled }}

#
# Configuration for privileged gRPC endpoints, which should **never** be exposed
# to the public internet.
#
[grpc.privileged]
# The host/port on which to expose privileged gRPC endpoints.
laddr = "{{ .GRPC.Privileged.ListenAddress }}"

#
# Configuration specifically for the gRPC pruning service, which is considered a
# privileged service.
#
[grpc.privileged.pruning_service]

# Only controls whether the pruning service is accessible via the gRPC API - not
# whether a previously set pruning service retain height is honored by the
# node. See the [storage.pruning] section for control over pruning.
#
# Disabled by default.
enabled = {{ .GRPC.Privileged.PruningService.Enabled }}

#######################################################
###           P2P Configuration Options             ###
#######################################################
[p2p]

# Address to listen for incoming connections
laddr = "{{ .P2P.ListenAddress }}"

# Address to advertise to peers for them to dial. If empty, will use the same
# port as the laddr, and will introspect on the listener to figure out the
# address. IP and port are required. Example: 159.89.10.97:26656
external_address = "{{ .P2P.ExternalAddress }}"

# Comma separated list of seed nodes to connect to
seeds = "{{ .P2P.Seeds }}"

# Comma separated list of nodes to keep persistent connections to
persistent_peers = "{{ .P2P.PersistentPeers }}"

# Path to address book
addr_book_file = "{{ js .P2P.AddrBook }}"

# Set true for strict address routability rules
# Set false for private or local networks
addr_book_strict = {{ .P2P.AddrBookStrict }}

# Maximum number of inbound peers
max_num_inbound_peers = {{ .P2P.MaxNumInboundPeers }}

# Maximum number of outbound peers to connect to, excluding persistent peers
max_num_outbound_peers = {{ .P2P.MaxNumOutboundPeers }}

# List of node IDs, to which a connection will be (re)established ignoring any existing limits
unconditional_peer_ids = "{{ .P2P.UnconditionalPeerIDs }}"

# Maximum pause when redialing a persistent peer (if zero, exponential backoff is used)
persistent_peers_max_dial_period = "{{ .P2P.PersistentPeersMaxDialPeriod }}"

# Time to wait before flushing messages out on the connection
flush_throttle_timeout = "{{ .P2P.FlushThrottleTimeout }}"

# Maximum size of a message packet payload, in bytes
max_packet_msg_payload_size = {{ .P2P.MaxPacketMsgPayloadSize }}

# Rate at which packets can be sent, in bytes/second
send_rate = {{ .P2P.SendRate }}

# Rate at which packets can be received, in bytes/second
recv_rate = {{ .P2P.RecvRate }}

# Set true to enable the peer-exchange reactor
pex = {{ .P2P.PexReactor }}

# Seed mode, in which node constantly crawls the network and looks for
# peers. If another node asks it for addresses, it responds and disconnects.
#
# Does not work if the peer-exchange reactor is disabled.
seed_mode = {{ .P2P.SeedMode }}

# Comma separated list of peer IDs to keep private (will not be gossiped to other peers)
private_peer_ids = "{{ .P2P.PrivatePeerIDs }}"

# Toggle to disable guard against peers connecting from the same ip.
allow_duplicate_ip = {{ .P2P.AllowDuplicateIP }}

# Peer connection configuration.
handshake_timeout = "{{ .P2P.HandshakeTimeout }}"
dial_timeout = "{{ .P2P.DialTimeout }}"

#######################################################
###          Mempool Configuration Options          ###
#######################################################
[mempool]

# recheck (default: true) defines whether CometBFT should recheck the
# validity for all remaining transaction in the mempool after a block.
# Since a block affects the application state, some transactions in the
# mempool may become invalid. If this does not apply to your application,
# you can disable rechecking.
recheck = {{ .Mempool.Recheck }}

# broadcast (default: true) defines whether the mempool should relay
# transactions to other peers. Setting this to false will stop the mempool
# from relaying transactions to other peers until they are included in a
# block. In other words, if Broadcast is disabled, only the peer you send
# the tx to will see it until it is included in a block.
broadcast = {{ .Mempool.Broadcast }}

# wal_dir (default: "") configures the location of the Write Ahead Log
# (WAL) for the mempool. The WAL is disabled by default. To enable, set
# wal_dir to where you want the WAL to be written (e.g.
# "data/mempool.wal").
wal_dir = "{{ js .Mempool.WalPath }}"

# Maximum number of transactions in the mempool
size = {{ .Mempool.Size }}

# Limit the total size of all txs in the mempool.
# This only accounts for raw transactions (e.g. given 1MB transactions and
# max_txs_bytes=5MB, mempool will only accept 5 transactions).
max_txs_bytes = {{ .Mempool.MaxTxsBytes }}

# Size of the cache (used to filter transactions we saw earlier) in transactions
cache_size = {{ .Mempool.CacheSize }}

# Do not remove invalid transactions from the cache (default: false)
# Set to true if it's not possible for any invalid transaction to become valid
# again in the future.
keep-invalid-txs-in-cache = {{ .Mempool.KeepInvalidTxsInCache }}

# Maximum size of a single transaction.
# NOTE: the max size of a tx transmitted over the network is {max_tx_bytes}.
max_tx_bytes = {{ .Mempool.MaxTxBytes }}

# Maximum size of a batch of transactions to send to a peer
# Including space needed by encoding (one varint per transaction).
# XXX: Unused due to https://github.com/tendermint/tendermint/issues/5796
max_batch_bytes = {{ .Mempool.MaxBatchBytes }}

#######################################################
###         State Sync Configuration Options        ###
#######################################################
[statesync]
# State sync rapidly bootstraps a new node by discovering, fetching, and restoring a state machine
# snapshot from peers instead of fetching and replaying historical blocks. Requires some peers in
# the network to take and serve state machine snapshots. State sync is not attempted if the node
# has any local state (LastBlockHeight > 0). The node will have a truncated block history,
# starting from the height of the snapshot.
enable = {{ .StateSync.Enable }}

# RPC servers (comma-separated) for light client verification of the synced state machine and
# retrieval of state data for node bootstrapping. Also needs a trusted height and corresponding
# header hash obtained from a trusted source, and a period during which validators can be trusted.
#
# For Cosmos SDK-based chains, trust_period should usually be about 2/3 of the unbonding time (~2
# weeks) during which they can be financially punished (slashed) for misbehavior.
rpc_servers = "{{ StringsJoin .StateSync.RPCServers "," }}"
trust_height = {{ .StateSync.TrustHeight }}
trust_hash = "{{ .StateSync.TrustHash }}"
trust_period = "{{ .StateSync.TrustPeriod }}"

# Time to spend discovering snapshots before initiating a restore.
discovery_time = "{{ .StateSync.DiscoveryTime }}"

# Temporary directory for state sync snapshot chunks, defaults to the OS tempdir (typically /tmp).
# Will create a new, randomly named directory within, and remove it when done.
temp_dir = "{{ .StateSync.TempDir }}"

# The timeout duration before re-requesting a chunk, possibly from a different
# peer (default: 1 minute).
chunk_request_timeout = "{{ .StateSync.ChunkRequestTimeout }}"

# The number of concurrent chunk fetchers to run (default: 1).
chunk_fetchers = "{{ .StateSync.ChunkFetchers }}"

#######################################################
###       Block Sync Configuration Options          ###
#######################################################
[blocksync]

# Block Sync version to use:
#
# In v0.37, v1 and v2 of the block sync protocols were deprecated.
# Please use v0 instead.
#
#   1) "v0" - the default block sync implementation
version = "{{ .BlockSync.Version }}"

#######################################################
###         Consensus Configuration Options         ###
#######################################################
[consensus]

wal_file = "{{ js .Consensus.WalPath }}"

# How long we wait for a proposal block before prevoting nil
timeout_propose = "{{ .Consensus.TimeoutPropose }}"
# How much timeout_propose increases with each round
timeout_propose_delta = "{{ .Consensus.TimeoutProposeDelta }}"
# How long we wait after receiving +2/3 prevotes for “anything” (ie. not a single block or nil)
timeout_prevote = "{{ .Consensus.TimeoutPrevote }}"
# How much the timeout_prevote increases with each round
timeout_prevote_delta = "{{ .Consensus.TimeoutPrevoteDelta }}"
# How long we wait after receiving +2/3 precommits for “anything” (ie. not a single block or nil)
timeout_precommit = "{{ .Consensus.TimeoutPrecommit }}"
# How much the timeout_precommit increases with each round
timeout_precommit_delta = "{{ .Consensus.TimeoutPrecommitDelta }}"
# How long we wait after committing a block, before starting on the new
# height (this gives us a chance to receive some more precommits, even
# though we already have +2/3).
timeout_commit = "{{ .Consensus.TimeoutCommit }}"

# How many blocks to look back to check existence of the node's consensus votes before joining consensus
# When non-zero, the node will panic upon restart
# if the same consensus key was used to sign {double_sign_check_height} last blocks.
# So, validators should stop the state machine, wait for some blocks, and then restart the state machine to avoid panic.
double_sign_check_height = {{ .Consensus.DoubleSignCheckHeight }}

# Make progress as soon as we have all the precommits (as if TimeoutCommit = 0)
skip_timeout_commit = {{ .Consensus.SkipTimeoutCommit }}

# EmptyBlocks mode and possible interval between empty blocks
create_empty_blocks = {{ .Consensus.CreateEmptyBlocks }}
create_empty_blocks_interval = "{{ .Consensus.CreateEmptyBlocksInterval }}"

# Reactor sleep duration parameters
peer_gossip_sleep_duration = "{{ .Consensus.PeerGossipSleepDuration }}"
peer_gossip_intraloop_sleep_duration = "{{ .Consensus.PeerGossipIntraloopSleepDuration }}"
peer_query_maj23_sleep_duration = "{{ .Consensus.PeerQueryMaj23SleepDuration }}"

#######################################################
###         Storage Configuration Options           ###
#######################################################
[storage]

# Set to true to discard ABCI responses from the state store, which can save a
# considerable amount of disk space. Set to false to ensure ABCI responses are
# persisted. ABCI responses are required for /block_results RPC queries, and to
# reindex events in the command-line tool.
discard_abci_responses = {{ .Storage.DiscardABCIResponses}}

<<<<<<< HEAD
[storage.pruning]

# The time period between automated background pruning operations.
interval = "{{ .Storage.Pruning.Interval }}"

#
# Storage pruning configuration relating only to the data companion.
#
[storage.pruning.data_companion]

# Whether automatic pruning respects values set by the data companion. Disabled
# by default. All other parameters in this section are ignored when this is
# disabled.
#
# If disabled, only the application retain height will influence block pruning
# (but not block results pruning). Only enabling this at a later stage will
# potentially mean that blocks below the application-set retain height at the
# time will not be available to the data companion.
enabled = {{ .Storage.Pruning.DataCompanion.Enabled }}

# The initial value for the data companion block retain height if the data
# companion has not yet explicitly set one. If the data companion has already
# set a block retain height, this is ignored.
initial_block_retain_height = {{ .Storage.Pruning.DataCompanion.InitialBlockRetainHeight }}

# The initial value for the data companion block results retain height if the
# data companion has not yet explicitly set one. If the data companion has
# already set a block results retain height, this is ignored.
initial_block_results_retain_height = {{ .Storage.Pruning.DataCompanion.InitialBlockResultsRetainHeight }}
=======

# Hash of the Genesis file (as hex string), passed to CometBFT via the command line. 
# If this hash mismatches the hash that CometBFT computes on the genesis file,
# the node is not able to boot.
genesis_hash = "{{ .Storage.GenesisHash }}"
>>>>>>> 7e63417f

#######################################################
###   Transaction Indexer Configuration Options     ###
#######################################################
[tx_index]

# What indexer to use for transactions
#
# The application will set which txs to index. In some cases a node operator will be able
# to decide which txs to index based on configuration set in the application.
#
# Options:
#   1) "null"
#   2) "kv" (default) - the simplest possible indexer, backed by key-value storage (defaults to levelDB; see DBBackend).
# 		- When "kv" is chosen "tx.height" and "tx.hash" will always be indexed.
#   3) "psql" - the indexer services backed by PostgreSQL.
# When "kv" or "psql" is chosen "tx.height" and "tx.hash" will always be indexed.
indexer = "{{ .TxIndex.Indexer }}"

# The PostgreSQL connection configuration, the connection format:
#   postgresql://<user>:<password>@<host>:<port>/<db>?<opts>
psql-conn = "{{ .TxIndex.PsqlConn }}"

#######################################################
###       Instrumentation Configuration Options     ###
#######################################################
[instrumentation]

# When true, Prometheus metrics are served under /metrics on
# PrometheusListenAddr.
# Check out the documentation for the list of available metrics.
prometheus = {{ .Instrumentation.Prometheus }}

# Address to listen for Prometheus collector(s) connections
prometheus_listen_addr = "{{ .Instrumentation.PrometheusListenAddr }}"

# Maximum number of simultaneous connections.
# If you want to accept a larger number than the default, make sure
# you increase your OS limits.
# 0 - unlimited.
max_open_connections = {{ .Instrumentation.MaxOpenConnections }}

# Instrumentation namespace
namespace = "{{ .Instrumentation.Namespace }}"
`<|MERGE_RESOLUTION|>--- conflicted
+++ resolved
@@ -527,7 +527,6 @@
 # reindex events in the command-line tool.
 discard_abci_responses = {{ .Storage.DiscardABCIResponses}}
 
-<<<<<<< HEAD
 [storage.pruning]
 
 # The time period between automated background pruning operations.
@@ -557,13 +556,12 @@
 # data companion has not yet explicitly set one. If the data companion has
 # already set a block results retain height, this is ignored.
 initial_block_results_retain_height = {{ .Storage.Pruning.DataCompanion.InitialBlockResultsRetainHeight }}
-=======
+
 
 # Hash of the Genesis file (as hex string), passed to CometBFT via the command line. 
 # If this hash mismatches the hash that CometBFT computes on the genesis file,
 # the node is not able to boot.
 genesis_hash = "{{ .Storage.GenesisHash }}"
->>>>>>> 7e63417f
 
 #######################################################
 ###   Transaction Indexer Configuration Options     ###
