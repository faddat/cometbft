--- conflicted
+++ resolved
@@ -12,20 +12,12 @@
 
 	dbm "github.com/cometbft/cometbft-db"
 
-<<<<<<< HEAD
-	"github.com/tendermint/tendermint/abci/example/kvstore"
-	abci "github.com/tendermint/tendermint/abci/types"
-	mempl "github.com/tendermint/tendermint/mempool"
-	"github.com/tendermint/tendermint/proxy"
-	sm "github.com/tendermint/tendermint/state"
-	"github.com/tendermint/tendermint/types"
-=======
-	"github.com/cometbft/cometbft/abci/example/code"
+	"github.com/cometbft/cometbft/abci/example/kvstore"
 	abci "github.com/cometbft/cometbft/abci/types"
 	mempl "github.com/cometbft/cometbft/mempool"
+	"github.com/cometbft/cometbft/proxy"
 	sm "github.com/cometbft/cometbft/state"
 	"github.com/cometbft/cometbft/types"
->>>>>>> c67d2f78
 )
 
 // for testing
@@ -60,7 +52,6 @@
 	config := ResetConfig("consensus_mempool_txs_available_test")
 	defer os.RemoveAll(config.RootDir)
 
-<<<<<<< HEAD
 	config.Consensus.CreateEmptyBlocksInterval = ensureTimeout
 	state, privVals := randGenesisState(1, false, 10, nil)
 	app := kvstore.NewInMemoryApplication()
@@ -68,11 +59,6 @@
 	require.NoError(t, err)
 	state.AppHash = resp.LastBlockAppHash
 	cs := newStateWithConfig(config, state, privVals[0], app)
-=======
-	config.Consensus.CreateEmptyBlocksInterval = ensureTimeout + time.Millisecond*50
-	state, privVals := randGenesisState(1, false, 10)
-	cs := newStateWithConfig(config, state, privVals[0], NewCounterApplication())
->>>>>>> c67d2f78
 
 	assertMempool(cs.txNotifier).EnableTxsAvailable()
 
@@ -221,84 +207,4 @@
 		t.Errorf("timed out waiting for tx to be removed")
 		return
 	}
-<<<<<<< HEAD
-=======
-}
-
-// CounterApplication that maintains a mempool state and resets it upon commit
-type CounterApplication struct {
-	abci.BaseApplication
-
-	txCount        int
-	mempoolTxCount int
-}
-
-func NewCounterApplication() *CounterApplication {
-	return &CounterApplication{}
-}
-
-func (app *CounterApplication) Info(req abci.RequestInfo) abci.ResponseInfo {
-	return abci.ResponseInfo{Data: fmt.Sprintf("txs:%v", app.txCount)}
-}
-
-func (app *CounterApplication) DeliverTx(req abci.RequestDeliverTx) abci.ResponseDeliverTx {
-	txValue := txAsUint64(req.Tx)
-	if txValue != uint64(app.txCount) {
-		return abci.ResponseDeliverTx{
-			Code: code.CodeTypeBadNonce,
-			Log:  fmt.Sprintf("Invalid nonce. Expected %v, got %v", app.txCount, txValue),
-		}
-	}
-	app.txCount++
-	return abci.ResponseDeliverTx{Code: code.CodeTypeOK}
-}
-
-func (app *CounterApplication) CheckTx(req abci.RequestCheckTx) abci.ResponseCheckTx {
-	txValue := txAsUint64(req.Tx)
-	if txValue != uint64(app.mempoolTxCount) {
-		return abci.ResponseCheckTx{
-			Code: code.CodeTypeBadNonce,
-			Log:  fmt.Sprintf("Invalid nonce. Expected %v, got %v", app.mempoolTxCount, txValue),
-		}
-	}
-	app.mempoolTxCount++
-	return abci.ResponseCheckTx{Code: code.CodeTypeOK}
-}
-
-func txAsUint64(tx []byte) uint64 {
-	tx8 := make([]byte, 8)
-	copy(tx8[len(tx8)-len(tx):], tx)
-	return binary.BigEndian.Uint64(tx8)
-}
-
-func (app *CounterApplication) Commit() abci.ResponseCommit {
-	app.mempoolTxCount = app.txCount
-	if app.txCount == 0 {
-		return abci.ResponseCommit{}
-	}
-	hash := make([]byte, 8)
-	binary.BigEndian.PutUint64(hash, uint64(app.txCount))
-	return abci.ResponseCommit{Data: hash}
-}
-
-func (app *CounterApplication) PrepareProposal(
-	req abci.RequestPrepareProposal,
-) abci.ResponsePrepareProposal {
-	txs := make([][]byte, 0, len(req.Txs))
-	var totalBytes int64
-	for _, tx := range req.Txs {
-		totalBytes += int64(len(tx))
-		if totalBytes > req.MaxTxBytes {
-			break
-		}
-		txs = append(txs, tx)
-	}
-	return abci.ResponsePrepareProposal{Txs: txs}
-}
-
-func (app *CounterApplication) ProcessProposal(
-	req abci.RequestProcessProposal,
-) abci.ResponseProcessProposal {
-	return abci.ResponseProcessProposal{Status: abci.ResponseProcessProposal_ACCEPT}
->>>>>>> c67d2f78
 }