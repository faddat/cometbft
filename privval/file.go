--- conflicted
+++ resolved
@@ -102,11 +102,7 @@
 		return false, fmt.Errorf("height regression. Got %v, last height %v", height, lss.Height)
 	}
 
-<<<<<<< HEAD
-	if lss.Height < height {
-=======
 	if lss.Height != height {
->>>>>>> c60b05f8
 		return false, nil
 	}
 
@@ -114,11 +110,7 @@
 		return false, fmt.Errorf("round regression at height %v. Got %v, last round %v", height, round, lss.Round)
 	}
 
-<<<<<<< HEAD
-	if lss.Round < round {
-=======
 	if lss.Round != round {
->>>>>>> c60b05f8
 		return false, nil
 	}
 
@@ -132,28 +124,17 @@
 		)
 	}
 
-<<<<<<< HEAD
-	if lss.Step < step || lss.SignBytes == nil {
+	if lss.Step < step {
 		return false, nil
+	}
+
+	if lss.SignBytes == nil {
+		return false, errors.New("no SignBytes found")
 	}
 
 	if lss.Signature == nil {
 		panic("pv: Signature is nil but SignBytes is not!")
 	}
-
-=======
-	if lss.Step < step {
-		return false, nil
-	}
-
-	if lss.SignBytes == nil {
-		return false, errors.New("no SignBytes found")
-	}
-
-	if lss.Signature == nil {
-		panic("pv: Signature is nil but SignBytes is not!")
-	}
->>>>>>> c60b05f8
 	return true, nil
 }
 
