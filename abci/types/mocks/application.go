--- conflicted
+++ resolved
@@ -3,12 +3,9 @@
 package mocks
 
 import (
-<<<<<<< HEAD
 	context "context"
 
-=======
 	types "github.com/cometbft/cometbft/abci/types"
->>>>>>> c67d2f78
 	mock "github.com/stretchr/testify/mock"
 )
 
@@ -22,6 +19,10 @@
 	ret := _m.Called(_a0, _a1)
 
 	var r0 *types.ResponseApplySnapshotChunk
+	var r1 error
+	if rf, ok := ret.Get(0).(func(context.Context, *types.RequestApplySnapshotChunk) (*types.ResponseApplySnapshotChunk, error)); ok {
+		return rf(_a0, _a1)
+	}
 	if rf, ok := ret.Get(0).(func(context.Context, *types.RequestApplySnapshotChunk) *types.ResponseApplySnapshotChunk); ok {
 		r0 = rf(_a0, _a1)
 	} else {
@@ -30,7 +31,6 @@
 		}
 	}
 
-	var r1 error
 	if rf, ok := ret.Get(1).(func(context.Context, *types.RequestApplySnapshotChunk) error); ok {
 		r1 = rf(_a0, _a1)
 	} else {
@@ -45,6 +45,10 @@
 	ret := _m.Called(_a0, _a1)
 
 	var r0 *types.ResponseCheckTx
+	var r1 error
+	if rf, ok := ret.Get(0).(func(context.Context, *types.RequestCheckTx) (*types.ResponseCheckTx, error)); ok {
+		return rf(_a0, _a1)
+	}
 	if rf, ok := ret.Get(0).(func(context.Context, *types.RequestCheckTx) *types.ResponseCheckTx); ok {
 		r0 = rf(_a0, _a1)
 	} else {
@@ -53,7 +57,6 @@
 		}
 	}
 
-	var r1 error
 	if rf, ok := ret.Get(1).(func(context.Context, *types.RequestCheckTx) error); ok {
 		r1 = rf(_a0, _a1)
 	} else {
@@ -68,6 +71,10 @@
 	ret := _m.Called(_a0, _a1)
 
 	var r0 *types.ResponseCommit
+	var r1 error
+	if rf, ok := ret.Get(0).(func(context.Context, *types.RequestCommit) (*types.ResponseCommit, error)); ok {
+		return rf(_a0, _a1)
+	}
 	if rf, ok := ret.Get(0).(func(context.Context, *types.RequestCommit) *types.ResponseCommit); ok {
 		r0 = rf(_a0, _a1)
 	} else {
@@ -76,7 +83,6 @@
 		}
 	}
 
-	var r1 error
 	if rf, ok := ret.Get(1).(func(context.Context, *types.RequestCommit) error); ok {
 		r1 = rf(_a0, _a1)
 	} else {
@@ -91,6 +97,10 @@
 	ret := _m.Called(_a0, _a1)
 
 	var r0 *types.ResponseExtendVote
+	var r1 error
+	if rf, ok := ret.Get(0).(func(context.Context, *types.RequestExtendVote) (*types.ResponseExtendVote, error)); ok {
+		return rf(_a0, _a1)
+	}
 	if rf, ok := ret.Get(0).(func(context.Context, *types.RequestExtendVote) *types.ResponseExtendVote); ok {
 		r0 = rf(_a0, _a1)
 	} else {
@@ -99,7 +109,6 @@
 		}
 	}
 
-	var r1 error
 	if rf, ok := ret.Get(1).(func(context.Context, *types.RequestExtendVote) error); ok {
 		r1 = rf(_a0, _a1)
 	} else {
@@ -114,6 +123,10 @@
 	ret := _m.Called(_a0, _a1)
 
 	var r0 *types.ResponseFinalizeBlock
+	var r1 error
+	if rf, ok := ret.Get(0).(func(context.Context, *types.RequestFinalizeBlock) (*types.ResponseFinalizeBlock, error)); ok {
+		return rf(_a0, _a1)
+	}
 	if rf, ok := ret.Get(0).(func(context.Context, *types.RequestFinalizeBlock) *types.ResponseFinalizeBlock); ok {
 		r0 = rf(_a0, _a1)
 	} else {
@@ -122,7 +135,6 @@
 		}
 	}
 
-	var r1 error
 	if rf, ok := ret.Get(1).(func(context.Context, *types.RequestFinalizeBlock) error); ok {
 		r1 = rf(_a0, _a1)
 	} else {
@@ -137,6 +149,10 @@
 	ret := _m.Called(_a0, _a1)
 
 	var r0 *types.ResponseInfo
+	var r1 error
+	if rf, ok := ret.Get(0).(func(context.Context, *types.RequestInfo) (*types.ResponseInfo, error)); ok {
+		return rf(_a0, _a1)
+	}
 	if rf, ok := ret.Get(0).(func(context.Context, *types.RequestInfo) *types.ResponseInfo); ok {
 		r0 = rf(_a0, _a1)
 	} else {
@@ -145,7 +161,6 @@
 		}
 	}
 
-	var r1 error
 	if rf, ok := ret.Get(1).(func(context.Context, *types.RequestInfo) error); ok {
 		r1 = rf(_a0, _a1)
 	} else {
@@ -160,6 +175,10 @@
 	ret := _m.Called(_a0, _a1)
 
 	var r0 *types.ResponseInitChain
+	var r1 error
+	if rf, ok := ret.Get(0).(func(context.Context, *types.RequestInitChain) (*types.ResponseInitChain, error)); ok {
+		return rf(_a0, _a1)
+	}
 	if rf, ok := ret.Get(0).(func(context.Context, *types.RequestInitChain) *types.ResponseInitChain); ok {
 		r0 = rf(_a0, _a1)
 	} else {
@@ -168,7 +187,6 @@
 		}
 	}
 
-	var r1 error
 	if rf, ok := ret.Get(1).(func(context.Context, *types.RequestInitChain) error); ok {
 		r1 = rf(_a0, _a1)
 	} else {
@@ -183,6 +201,10 @@
 	ret := _m.Called(_a0, _a1)
 
 	var r0 *types.ResponseListSnapshots
+	var r1 error
+	if rf, ok := ret.Get(0).(func(context.Context, *types.RequestListSnapshots) (*types.ResponseListSnapshots, error)); ok {
+		return rf(_a0, _a1)
+	}
 	if rf, ok := ret.Get(0).(func(context.Context, *types.RequestListSnapshots) *types.ResponseListSnapshots); ok {
 		r0 = rf(_a0, _a1)
 	} else {
@@ -191,7 +213,6 @@
 		}
 	}
 
-	var r1 error
 	if rf, ok := ret.Get(1).(func(context.Context, *types.RequestListSnapshots) error); ok {
 		r1 = rf(_a0, _a1)
 	} else {
@@ -206,6 +227,10 @@
 	ret := _m.Called(_a0, _a1)
 
 	var r0 *types.ResponseLoadSnapshotChunk
+	var r1 error
+	if rf, ok := ret.Get(0).(func(context.Context, *types.RequestLoadSnapshotChunk) (*types.ResponseLoadSnapshotChunk, error)); ok {
+		return rf(_a0, _a1)
+	}
 	if rf, ok := ret.Get(0).(func(context.Context, *types.RequestLoadSnapshotChunk) *types.ResponseLoadSnapshotChunk); ok {
 		r0 = rf(_a0, _a1)
 	} else {
@@ -214,7 +239,6 @@
 		}
 	}
 
-	var r1 error
 	if rf, ok := ret.Get(1).(func(context.Context, *types.RequestLoadSnapshotChunk) error); ok {
 		r1 = rf(_a0, _a1)
 	} else {
@@ -229,6 +253,10 @@
 	ret := _m.Called(_a0, _a1)
 
 	var r0 *types.ResponseOfferSnapshot
+	var r1 error
+	if rf, ok := ret.Get(0).(func(context.Context, *types.RequestOfferSnapshot) (*types.ResponseOfferSnapshot, error)); ok {
+		return rf(_a0, _a1)
+	}
 	if rf, ok := ret.Get(0).(func(context.Context, *types.RequestOfferSnapshot) *types.ResponseOfferSnapshot); ok {
 		r0 = rf(_a0, _a1)
 	} else {
@@ -237,7 +265,6 @@
 		}
 	}
 
-	var r1 error
 	if rf, ok := ret.Get(1).(func(context.Context, *types.RequestOfferSnapshot) error); ok {
 		r1 = rf(_a0, _a1)
 	} else {
@@ -252,6 +279,10 @@
 	ret := _m.Called(_a0, _a1)
 
 	var r0 *types.ResponsePrepareProposal
+	var r1 error
+	if rf, ok := ret.Get(0).(func(context.Context, *types.RequestPrepareProposal) (*types.ResponsePrepareProposal, error)); ok {
+		return rf(_a0, _a1)
+	}
 	if rf, ok := ret.Get(0).(func(context.Context, *types.RequestPrepareProposal) *types.ResponsePrepareProposal); ok {
 		r0 = rf(_a0, _a1)
 	} else {
@@ -260,7 +291,6 @@
 		}
 	}
 
-	var r1 error
 	if rf, ok := ret.Get(1).(func(context.Context, *types.RequestPrepareProposal) error); ok {
 		r1 = rf(_a0, _a1)
 	} else {
@@ -275,6 +305,10 @@
 	ret := _m.Called(_a0, _a1)
 
 	var r0 *types.ResponseProcessProposal
+	var r1 error
+	if rf, ok := ret.Get(0).(func(context.Context, *types.RequestProcessProposal) (*types.ResponseProcessProposal, error)); ok {
+		return rf(_a0, _a1)
+	}
 	if rf, ok := ret.Get(0).(func(context.Context, *types.RequestProcessProposal) *types.ResponseProcessProposal); ok {
 		r0 = rf(_a0, _a1)
 	} else {
@@ -283,7 +317,6 @@
 		}
 	}
 
-	var r1 error
 	if rf, ok := ret.Get(1).(func(context.Context, *types.RequestProcessProposal) error); ok {
 		r1 = rf(_a0, _a1)
 	} else {
@@ -298,6 +331,10 @@
 	ret := _m.Called(_a0, _a1)
 
 	var r0 *types.ResponseQuery
+	var r1 error
+	if rf, ok := ret.Get(0).(func(context.Context, *types.RequestQuery) (*types.ResponseQuery, error)); ok {
+		return rf(_a0, _a1)
+	}
 	if rf, ok := ret.Get(0).(func(context.Context, *types.RequestQuery) *types.ResponseQuery); ok {
 		r0 = rf(_a0, _a1)
 	} else {
@@ -306,7 +343,6 @@
 		}
 	}
 
-	var r1 error
 	if rf, ok := ret.Get(1).(func(context.Context, *types.RequestQuery) error); ok {
 		r1 = rf(_a0, _a1)
 	} else {
@@ -321,6 +357,10 @@
 	ret := _m.Called(_a0, _a1)
 
 	var r0 *types.ResponseVerifyVoteExtension
+	var r1 error
+	if rf, ok := ret.Get(0).(func(context.Context, *types.RequestVerifyVoteExtension) (*types.ResponseVerifyVoteExtension, error)); ok {
+		return rf(_a0, _a1)
+	}
 	if rf, ok := ret.Get(0).(func(context.Context, *types.RequestVerifyVoteExtension) *types.ResponseVerifyVoteExtension); ok {
 		r0 = rf(_a0, _a1)
 	} else {
@@ -329,7 +369,6 @@
 		}
 	}
 
-	var r1 error
 	if rf, ok := ret.Get(1).(func(context.Context, *types.RequestVerifyVoteExtension) error); ok {
 		r1 = rf(_a0, _a1)
 	} else {
