--- conflicted
+++ resolved
@@ -19,15 +19,11 @@
 func (_m *Application) ApplySnapshotChunk(_a0 context.Context, _a1 *v1.ApplySnapshotChunkRequest) (*v1.ApplySnapshotChunkResponse, error) {
 	ret := _m.Called(_a0, _a1)
 
-<<<<<<< HEAD
+	if len(ret) == 0 {
+		panic("no return value specified for ApplySnapshotChunk")
+	}
+
 	var r0 *v1.ApplySnapshotChunkResponse
-=======
-	if len(ret) == 0 {
-		panic("no return value specified for ApplySnapshotChunk")
-	}
-
-	var r0 *types.ResponseApplySnapshotChunk
->>>>>>> 6c1deb50
 	var r1 error
 	if rf, ok := ret.Get(0).(func(context.Context, *v1.ApplySnapshotChunkRequest) (*v1.ApplySnapshotChunkResponse, error)); ok {
 		return rf(_a0, _a1)
@@ -53,15 +49,11 @@
 func (_m *Application) CheckTx(_a0 context.Context, _a1 *v1.CheckTxRequest) (*v1.CheckTxResponse, error) {
 	ret := _m.Called(_a0, _a1)
 
-<<<<<<< HEAD
+	if len(ret) == 0 {
+		panic("no return value specified for CheckTx")
+	}
+
 	var r0 *v1.CheckTxResponse
-=======
-	if len(ret) == 0 {
-		panic("no return value specified for CheckTx")
-	}
-
-	var r0 *types.ResponseCheckTx
->>>>>>> 6c1deb50
 	var r1 error
 	if rf, ok := ret.Get(0).(func(context.Context, *v1.CheckTxRequest) (*v1.CheckTxResponse, error)); ok {
 		return rf(_a0, _a1)
@@ -87,15 +79,11 @@
 func (_m *Application) Commit(_a0 context.Context, _a1 *v1.CommitRequest) (*v1.CommitResponse, error) {
 	ret := _m.Called(_a0, _a1)
 
-<<<<<<< HEAD
+	if len(ret) == 0 {
+		panic("no return value specified for Commit")
+	}
+
 	var r0 *v1.CommitResponse
-=======
-	if len(ret) == 0 {
-		panic("no return value specified for Commit")
-	}
-
-	var r0 *types.ResponseCommit
->>>>>>> 6c1deb50
 	var r1 error
 	if rf, ok := ret.Get(0).(func(context.Context, *v1.CommitRequest) (*v1.CommitResponse, error)); ok {
 		return rf(_a0, _a1)
@@ -121,15 +109,11 @@
 func (_m *Application) ExtendVote(_a0 context.Context, _a1 *v1.ExtendVoteRequest) (*v1.ExtendVoteResponse, error) {
 	ret := _m.Called(_a0, _a1)
 
-<<<<<<< HEAD
+	if len(ret) == 0 {
+		panic("no return value specified for ExtendVote")
+	}
+
 	var r0 *v1.ExtendVoteResponse
-=======
-	if len(ret) == 0 {
-		panic("no return value specified for ExtendVote")
-	}
-
-	var r0 *types.ResponseExtendVote
->>>>>>> 6c1deb50
 	var r1 error
 	if rf, ok := ret.Get(0).(func(context.Context, *v1.ExtendVoteRequest) (*v1.ExtendVoteResponse, error)); ok {
 		return rf(_a0, _a1)
@@ -155,15 +139,11 @@
 func (_m *Application) FinalizeBlock(_a0 context.Context, _a1 *v1.FinalizeBlockRequest) (*v1.FinalizeBlockResponse, error) {
 	ret := _m.Called(_a0, _a1)
 
-<<<<<<< HEAD
+	if len(ret) == 0 {
+		panic("no return value specified for FinalizeBlock")
+	}
+
 	var r0 *v1.FinalizeBlockResponse
-=======
-	if len(ret) == 0 {
-		panic("no return value specified for FinalizeBlock")
-	}
-
-	var r0 *types.ResponseFinalizeBlock
->>>>>>> 6c1deb50
 	var r1 error
 	if rf, ok := ret.Get(0).(func(context.Context, *v1.FinalizeBlockRequest) (*v1.FinalizeBlockResponse, error)); ok {
 		return rf(_a0, _a1)
@@ -189,15 +169,11 @@
 func (_m *Application) Info(_a0 context.Context, _a1 *v1.InfoRequest) (*v1.InfoResponse, error) {
 	ret := _m.Called(_a0, _a1)
 
-<<<<<<< HEAD
+	if len(ret) == 0 {
+		panic("no return value specified for Info")
+	}
+
 	var r0 *v1.InfoResponse
-=======
-	if len(ret) == 0 {
-		panic("no return value specified for Info")
-	}
-
-	var r0 *types.ResponseInfo
->>>>>>> 6c1deb50
 	var r1 error
 	if rf, ok := ret.Get(0).(func(context.Context, *v1.InfoRequest) (*v1.InfoResponse, error)); ok {
 		return rf(_a0, _a1)
@@ -223,15 +199,11 @@
 func (_m *Application) InitChain(_a0 context.Context, _a1 *v1.InitChainRequest) (*v1.InitChainResponse, error) {
 	ret := _m.Called(_a0, _a1)
 
-<<<<<<< HEAD
+	if len(ret) == 0 {
+		panic("no return value specified for InitChain")
+	}
+
 	var r0 *v1.InitChainResponse
-=======
-	if len(ret) == 0 {
-		panic("no return value specified for InitChain")
-	}
-
-	var r0 *types.ResponseInitChain
->>>>>>> 6c1deb50
 	var r1 error
 	if rf, ok := ret.Get(0).(func(context.Context, *v1.InitChainRequest) (*v1.InitChainResponse, error)); ok {
 		return rf(_a0, _a1)
@@ -257,15 +229,11 @@
 func (_m *Application) ListSnapshots(_a0 context.Context, _a1 *v1.ListSnapshotsRequest) (*v1.ListSnapshotsResponse, error) {
 	ret := _m.Called(_a0, _a1)
 
-<<<<<<< HEAD
+	if len(ret) == 0 {
+		panic("no return value specified for ListSnapshots")
+	}
+
 	var r0 *v1.ListSnapshotsResponse
-=======
-	if len(ret) == 0 {
-		panic("no return value specified for ListSnapshots")
-	}
-
-	var r0 *types.ResponseListSnapshots
->>>>>>> 6c1deb50
 	var r1 error
 	if rf, ok := ret.Get(0).(func(context.Context, *v1.ListSnapshotsRequest) (*v1.ListSnapshotsResponse, error)); ok {
 		return rf(_a0, _a1)
@@ -291,15 +259,11 @@
 func (_m *Application) LoadSnapshotChunk(_a0 context.Context, _a1 *v1.LoadSnapshotChunkRequest) (*v1.LoadSnapshotChunkResponse, error) {
 	ret := _m.Called(_a0, _a1)
 
-<<<<<<< HEAD
+	if len(ret) == 0 {
+		panic("no return value specified for LoadSnapshotChunk")
+	}
+
 	var r0 *v1.LoadSnapshotChunkResponse
-=======
-	if len(ret) == 0 {
-		panic("no return value specified for LoadSnapshotChunk")
-	}
-
-	var r0 *types.ResponseLoadSnapshotChunk
->>>>>>> 6c1deb50
 	var r1 error
 	if rf, ok := ret.Get(0).(func(context.Context, *v1.LoadSnapshotChunkRequest) (*v1.LoadSnapshotChunkResponse, error)); ok {
 		return rf(_a0, _a1)
@@ -325,15 +289,11 @@
 func (_m *Application) OfferSnapshot(_a0 context.Context, _a1 *v1.OfferSnapshotRequest) (*v1.OfferSnapshotResponse, error) {
 	ret := _m.Called(_a0, _a1)
 
-<<<<<<< HEAD
+	if len(ret) == 0 {
+		panic("no return value specified for OfferSnapshot")
+	}
+
 	var r0 *v1.OfferSnapshotResponse
-=======
-	if len(ret) == 0 {
-		panic("no return value specified for OfferSnapshot")
-	}
-
-	var r0 *types.ResponseOfferSnapshot
->>>>>>> 6c1deb50
 	var r1 error
 	if rf, ok := ret.Get(0).(func(context.Context, *v1.OfferSnapshotRequest) (*v1.OfferSnapshotResponse, error)); ok {
 		return rf(_a0, _a1)
@@ -359,15 +319,11 @@
 func (_m *Application) PrepareProposal(_a0 context.Context, _a1 *v1.PrepareProposalRequest) (*v1.PrepareProposalResponse, error) {
 	ret := _m.Called(_a0, _a1)
 
-<<<<<<< HEAD
+	if len(ret) == 0 {
+		panic("no return value specified for PrepareProposal")
+	}
+
 	var r0 *v1.PrepareProposalResponse
-=======
-	if len(ret) == 0 {
-		panic("no return value specified for PrepareProposal")
-	}
-
-	var r0 *types.ResponsePrepareProposal
->>>>>>> 6c1deb50
 	var r1 error
 	if rf, ok := ret.Get(0).(func(context.Context, *v1.PrepareProposalRequest) (*v1.PrepareProposalResponse, error)); ok {
 		return rf(_a0, _a1)
@@ -393,15 +349,11 @@
 func (_m *Application) ProcessProposal(_a0 context.Context, _a1 *v1.ProcessProposalRequest) (*v1.ProcessProposalResponse, error) {
 	ret := _m.Called(_a0, _a1)
 
-<<<<<<< HEAD
+	if len(ret) == 0 {
+		panic("no return value specified for ProcessProposal")
+	}
+
 	var r0 *v1.ProcessProposalResponse
-=======
-	if len(ret) == 0 {
-		panic("no return value specified for ProcessProposal")
-	}
-
-	var r0 *types.ResponseProcessProposal
->>>>>>> 6c1deb50
 	var r1 error
 	if rf, ok := ret.Get(0).(func(context.Context, *v1.ProcessProposalRequest) (*v1.ProcessProposalResponse, error)); ok {
 		return rf(_a0, _a1)
@@ -427,15 +379,11 @@
 func (_m *Application) Query(_a0 context.Context, _a1 *v1.QueryRequest) (*v1.QueryResponse, error) {
 	ret := _m.Called(_a0, _a1)
 
-<<<<<<< HEAD
+	if len(ret) == 0 {
+		panic("no return value specified for Query")
+	}
+
 	var r0 *v1.QueryResponse
-=======
-	if len(ret) == 0 {
-		panic("no return value specified for Query")
-	}
-
-	var r0 *types.ResponseQuery
->>>>>>> 6c1deb50
 	var r1 error
 	if rf, ok := ret.Get(0).(func(context.Context, *v1.QueryRequest) (*v1.QueryResponse, error)); ok {
 		return rf(_a0, _a1)
@@ -461,15 +409,11 @@
 func (_m *Application) VerifyVoteExtension(_a0 context.Context, _a1 *v1.VerifyVoteExtensionRequest) (*v1.VerifyVoteExtensionResponse, error) {
 	ret := _m.Called(_a0, _a1)
 
-<<<<<<< HEAD
+	if len(ret) == 0 {
+		panic("no return value specified for VerifyVoteExtension")
+	}
+
 	var r0 *v1.VerifyVoteExtensionResponse
-=======
-	if len(ret) == 0 {
-		panic("no return value specified for VerifyVoteExtension")
-	}
-
-	var r0 *types.ResponseVerifyVoteExtension
->>>>>>> 6c1deb50
 	var r1 error
 	if rf, ok := ret.Get(0).(func(context.Context, *v1.VerifyVoteExtensionRequest) (*v1.VerifyVoteExtensionResponse, error)); ok {
 		return rf(_a0, _a1)
